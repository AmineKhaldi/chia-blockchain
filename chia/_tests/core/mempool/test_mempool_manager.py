--- conflicted
+++ resolved
@@ -2558,7 +2558,6 @@
     assert item is not None
     spend = item.bundle_coin_spends[spend_a.coin.name()]
     assert spend.eligible_for_fast_forward
-<<<<<<< HEAD
     assert spend.latest_singleton_lineage is not None
     assert spend.latest_singleton_lineage.coin_id == spend_c.coin.name()
 
@@ -2860,8 +2859,6 @@
     bundle_add_info2 = await mempool_manager.add_spend_bundle(sb2, sb2_conds, sb2.name(), uint32(1))
     assert bundle_add_info2.error == Err.MEMPOOL_CONFLICT
     assert bundle_add_info2.status == MempoolInclusionStatus.PENDING
-=======
-    assert spend.latest_singleton_coin == spend_c.coin.name()
 
 
 @pytest.mark.parametrize("flags", [ELIGIBLE_FOR_DEDUP, ELIGIBLE_FOR_FF])
@@ -2895,13 +2892,14 @@
     bundle_add_info2 = await mempool_manager.add_spend_bundle(sb2, sb2_conds, sb2.name(), uint32(1))
     assert bundle_add_info2.status == MempoolInclusionStatus.SUCCESS
     assert mempool_manager.peak is not None
-    block_generator = await mempool_manager.create_block_generator(mempool_manager.peak.header_hash)
+    block_generator = mempool_manager.create_block_generator(mempool_manager.peak.header_hash)
     assert block_generator is not None
-    _, _, additions, removals = block_generator
-    assert len(additions) == 1
-    assert set(additions) == {Coin(singleton_spend.coin.name(), singleton_spend.coin.puzzle_hash, uint64(1))}
-    assert len(removals) == 2
-    assert set(removals) == {singleton_spend.coin, TEST_COIN}
+    assert len(block_generator.additions) == 1
+    assert set(block_generator.additions) == {
+        Coin(singleton_spend.coin.name(), singleton_spend.coin.puzzle_hash, uint64(1))
+    }
+    assert len(block_generator.removals) == 2
+    assert set(block_generator.removals) == {singleton_spend.coin, TEST_COIN}
 
 
 def make_coin_record(coin: Coin, spent_block_index: int = 0) -> CoinRecord:
@@ -3045,5 +3043,4 @@
     err, conflicts = result
     assert err == expected_err
     assert len(conflicts) == len(expected_conflicts)
-    assert set(conflicts) == set(expected_conflicts)
->>>>>>> 8ec82c57
+    assert set(conflicts) == set(expected_conflicts)