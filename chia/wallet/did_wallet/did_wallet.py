--- conflicted
+++ resolved
@@ -576,7 +576,6 @@
         p2_puzzle = uncurried[0]
         # innerpuz solution is (mode, p2_solution)
         p2_solution = self.standard_wallet.make_solution(
-<<<<<<< HEAD
             primaries=[
                 Payment(
                     puzzle_hash=new_inner_puzzle.get_tree_hash(),
@@ -584,12 +583,7 @@
                     memos=[p2_puzzle.get_tree_hash()],
                 )
             ],
-            coin_announcements={coin.name()},
-            conditions=extra_conditions,
-=======
-            primaries=[Payment(new_inner_puzzle.get_tree_hash(), uint64(coin.amount), [p2_puzzle.get_tree_hash()])],
             conditions=(*extra_conditions, CreateCoinAnnouncement(coin.name())),
->>>>>>> f96aaee6
         )
         innersol: Program = Program.to([1, p2_solution])
         # full solution is (corehash parent_info my_amount innerpuz_reveal solution)
@@ -794,19 +788,7 @@
                 metadata=did_wallet_puzzles.metadata_to_program(json.loads(self.did_info.metadata)),
             )
         p2_solution = self.standard_wallet.make_solution(
-<<<<<<< HEAD
             primaries=[Payment(puzzle_hash=new_innerpuzzle_hash, amount=uint64(coin.amount), memos=[p2_ph])],
-            puzzle_announcements=puzzle_announcements,
-            coin_announcements=coin_announcements,
-            coin_announcements_to_assert={a.name() for a in coin_announcements_to_assert}
-            if coin_announcements_to_assert is not None
-            else None,
-            puzzle_announcements_to_assert={a.name() for a in puzzle_announcements_to_assert}
-            if puzzle_announcements_to_assert is not None
-            else None,
-=======
-            primaries=[Payment(new_innerpuzzle_hash, uint64(coin.amount), [p2_ph])],
->>>>>>> f96aaee6
             conditions=extra_conditions,
         )
         # innerpuz solution is (mode p2_solution)
@@ -1283,7 +1265,6 @@
         announcement_message = Program.to([did_puzzle_hash, amount, bytes(0x80)]).get_tree_hash()
 
         [tx_record] = await self.standard_wallet.generate_signed_transaction(
-<<<<<<< HEAD
             amount=amount,
             puzzle_hash=genesis_launcher_puz.get_tree_hash(),
             tx_config=tx_config,
@@ -1291,16 +1272,6 @@
             coins=coins,
             primaries=None,
             ignore_max_send_amount=False,
-            coin_announcements_to_consume=announcement_set,
-=======
-            amount,
-            genesis_launcher_puz.get_tree_hash(),
-            tx_config,
-            fee,
-            coins,
-            None,
-            False,
->>>>>>> f96aaee6
             origin_id=origin.name(),
             extra_conditions=(
                 AssertCoinAnnouncement(asserted_id=launcher_coin.name(), asserted_msg=announcement_message),
