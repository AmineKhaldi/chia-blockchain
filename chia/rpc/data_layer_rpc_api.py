from __future__ import annotations

import dataclasses
from pathlib import Path
from typing import Any, Dict, List, Optional, Tuple, Type, TypeVar, Union

from typing_extensions import Protocol, final

from chia.data_layer.data_layer import DataLayer
<<<<<<< HEAD
from chia.data_layer.data_layer_util import ProofOfInclusion, ProofOfInclusionLayer, Side, Subscription, leaf_hash
=======
from chia.data_layer.data_layer_util import Side, Subscription
from chia.data_layer.data_layer_wallet import Mirror
>>>>>>> 288d8c83
from chia.rpc.rpc_server import Endpoint, EndpointResult
from chia.types.blockchain_format.sized_bytes import bytes32
from chia.util.byte_types import hexstr_to_bytes

# todo input assertions for all rpc's
from chia.util.ints import uint32, uint64
from chia.util.streamable import recurse_jsonify
from chia.wallet.trading.offer import Offer as TradingOffer


@final
@dataclasses.dataclass(frozen=True)
class KeyValue:
    key: bytes
    value: bytes

    @classmethod
    def unmarshal(cls, marshalled: Dict[str, Any]) -> KeyValue:
        return cls(
            key=hexstr_to_bytes(marshalled["key"]),
            value=hexstr_to_bytes(marshalled["value"]),
        )

    def marshal(self) -> Dict[str, Any]:
        return {
            "key": self.key.hex(),
            "value": self.value.hex(),
        }


@dataclasses.dataclass(frozen=True)
class OfferStore:
    store_id: bytes32
    inclusions: Tuple[KeyValue, ...]

    @classmethod
    def unmarshal(cls, marshalled: Dict[str, Any]) -> OfferStore:
        return cls(
            store_id=bytes32.from_hexstr(marshalled["store_id"]),
            inclusions=tuple(KeyValue.unmarshal(key_value) for key_value in marshalled["inclusions"]),
        )

    def marshal(self) -> Dict[str, Any]:
        return {
            "store_id": self.store_id.hex(),
            "inclusions": [key_value.marshal() for key_value in self.inclusions],
        }


# TODO: repeats chia.data_layer.data_layer_util.ProofOfInclusionLayer
@dataclasses.dataclass(frozen=True)
class Layer:
    other_hash_side: Side
    other_hash: bytes32
    # TODO: redundant?
    combined_hash: bytes32

    @classmethod
    def unmarshal(cls, marshalled: Dict[str, Any]) -> Layer:
        return cls(
            other_hash_side=Side.unmarshal(marshalled["other_hash_side"]),
            other_hash=bytes32.from_hexstr(marshalled["other_hash"]),
            combined_hash=bytes32.from_hexstr(marshalled["combined_hash"]),
        )

    def marshal(self) -> Dict[str, Any]:
        return {
            "other_hash_side": self.other_hash_side.marshal(),
            "other_hash": self.other_hash.hex(),
            "combined_hash": self.combined_hash.hex(),
        }


@dataclasses.dataclass(frozen=True)
class MakeOfferRequest:
    maker: Tuple[OfferStore, ...]
    taker: Tuple[OfferStore, ...]
    # TODO: handle a fee

    @classmethod
    def unmarshal(cls, marshalled: Dict[str, Any]) -> MakeOfferRequest:
        return cls(
            maker=tuple(OfferStore.unmarshal(offer_store) for offer_store in marshalled["maker"]),
            taker=tuple(OfferStore.unmarshal(offer_store) for offer_store in marshalled["taker"]),
        )

    def marshal(self) -> Dict[str, Any]:
        return {
            "maker": [offer_store.marshal() for offer_store in self.maker],
            "taker": [offer_store.marshal() for offer_store in self.taker],
        }


@dataclasses.dataclass(frozen=True)
class Proof:
    key: bytes
    value: bytes
    # TODO: redundant?
    node_hash: bytes32
    layers: Tuple[Layer, ...]

    @classmethod
    def unmarshal(cls, marshalled: Dict[str, Any]) -> Proof:
        return cls(
            key=hexstr_to_bytes(marshalled["key"]),
            value=hexstr_to_bytes(marshalled["value"]),
            node_hash=bytes32.from_hexstr(marshalled["node_hash"]),
            layers=tuple(Layer.unmarshal(layer) for layer in marshalled["layers"]),
        )

    def marshal(self) -> Dict[str, Any]:
        return {
            "key": self.key.hex(),
            "value": self.value.hex(),
            "node_hash": self.node_hash.hex(),
            "layers": [layer.marshal() for layer in self.layers],
        }


@dataclasses.dataclass(frozen=True)
class StoreProofs:
    store_id: bytes32
    proofs: Tuple[Proof, ...]

    @classmethod
    def unmarshal(cls, marshalled: Dict[str, Any]) -> StoreProofs:
        return cls(
            store_id=bytes32.from_hexstr(marshalled["store_id"]),
            proofs=tuple(Proof.unmarshal(proof) for proof in marshalled["proofs"]),
        )

    def marshal(self) -> Dict[str, Any]:
        return {
            "store_id": self.store_id.hex(),
            "proofs": [proof.marshal() for proof in self.proofs],
        }


@dataclasses.dataclass(frozen=True)
class Offer:
    # TODO: enforce bech32m and prefix?
    offer_id: bytes
    offer: bytes
    taker: Tuple[OfferStore, ...]
    maker: Tuple[StoreProofs, ...]

    @classmethod
    def unmarshal(cls, marshalled: Dict[str, Any]) -> Offer:
        return cls(
            offer_id=bytes32.from_hexstr(marshalled["offer_id"]),
            offer=hexstr_to_bytes(marshalled["offer"]),
            taker=tuple(OfferStore.unmarshal(offer_store) for offer_store in marshalled["taker"]),
            maker=tuple(StoreProofs.unmarshal(store_proof) for store_proof in marshalled["maker"]),
        )

    def marshal(self) -> Dict[str, Any]:
        return {
            "offer_id": self.offer_id.hex(),
            "offer": self.offer.hex(),
            "taker": [offer_store.marshal() for offer_store in self.taker],
            "maker": [store_proofs.marshal() for store_proofs in self.maker],
        }


@dataclasses.dataclass(frozen=True)
class MakeOfferResponse:
    success: bool
    offer: Offer

    @classmethod
    def unmarshal(cls, marshalled: Dict[str, Any]) -> MakeOfferResponse:
        return cls(
            success=marshalled["success"],
            offer=Offer.unmarshal(marshalled["offer"]),
        )

    def marshal(self) -> Dict[str, Any]:
        return {
            "success": self.success,
            "offer": self.offer.marshal(),
        }


@dataclasses.dataclass(frozen=True)
class TakeOfferRequest:
    offer: Offer

    @classmethod
    def unmarshal(cls, marshalled: Dict[str, Any]) -> TakeOfferRequest:
        return cls(
            offer=Offer.unmarshal(marshalled["offer"]),
        )

    def marshal(self) -> Dict[str, Any]:
        return {
            "offer": self.offer.marshal(),
        }


@dataclasses.dataclass(frozen=True)
class TakeOfferResponse:
    success: bool
    transaction_id: bytes32

    @classmethod
    def unmarshal(cls, marshalled: Dict[str, Any]) -> TakeOfferResponse:
        return cls(
            success=marshalled["success"],
            transaction_id=bytes32.from_hexstr(marshalled["transaction_id"]),
        )

    def marshal(self) -> Dict[str, Any]:
        return {
            "success": self.success,
            "transaction_id": self.transaction_id.hex(),
        }


_T = TypeVar("_T")


class MarshallableProtocol(Protocol):
    @classmethod
    def unmarshal(cls: Type[_T], marshalled: Dict[str, Any]) -> _T:
        ...

    def marshal(self) -> Dict[str, Any]:
        ...


class UnboundRoute(Protocol):
    async def __call__(self, request: Dict[str, Any]) -> Dict[str, object]:
        pass


class UnboundMarshalledRoute(Protocol):
    # Ignoring pylint complaint about the name of the first argument since this is a
    # special case.
    async def __call__(  # pylint: disable=E0213
        protocol_self, self: Any, request: MarshallableProtocol
    ) -> MarshallableProtocol:
        pass


class RouteDecorator(Protocol):
    def __call__(self, route: UnboundMarshalledRoute) -> UnboundRoute:
        pass


# TODO: move elsewhere if this is going to survive
def marshal() -> RouteDecorator:
    def decorator(route: UnboundMarshalledRoute) -> UnboundRoute:
        from typing import get_type_hints

        hints = get_type_hints(route)
        request_class: Type[MarshallableProtocol] = hints["request"]

        async def wrapper(self: object, request: Dict[str, object]) -> Dict[str, object]:
            unmarshalled_request = request_class.unmarshal(request)

            response = await route(self, request=unmarshalled_request)

            return response.marshal()

        # type ignoring since mypy is having issues with bound vs. unbound methods
        return wrapper  # type: ignore[return-value]

    return decorator


def process_change(change: Dict[str, Any]) -> Dict[str, Any]:
    # TODO: A full class would likely be nice for this so downstream doesn't
    #       have to deal with maybe-present attributes or Dict[str, Any] hints.
    reference_node_hash = change.get("reference_node_hash")
    if reference_node_hash is not None:
        reference_node_hash = bytes32(hexstr_to_bytes(reference_node_hash))

    side = change.get("side")
    if side is not None:
        side = Side(side)

    value = change.get("value")
    if value is not None:
        value = hexstr_to_bytes(value)

    return {
        **change,
        "key": hexstr_to_bytes(change["key"]),
        "value": value,
        "reference_node_hash": reference_node_hash,
        "side": side,
    }


def get_fee(config: Dict[str, Any], request: Dict[str, Any]) -> uint64:
    fee = request.get("fee")
    if fee is None:
        config_fee = config.get("fee", 0)
        return uint64(config_fee)
    return uint64(fee)


class DataLayerRpcApi:
    # TODO: other RPC APIs do not accept a wallet and the service start does not expect to provide one
    def __init__(self, data_layer: DataLayer):  # , wallet: DataLayerWallet):
        self.service: DataLayer = data_layer
        self.service_name = "chia_data_layer"

    def get_routes(self) -> Dict[str, Endpoint]:
        return {
            "/create_data_store": self.create_data_store,
            "/get_owned_stores": self.get_owned_stores,
            "/batch_update": self.batch_update,
            "/get_value": self.get_value,
            "/get_keys": self.get_keys,
            "/get_keys_values": self.get_keys_values,
            "/get_ancestors": self.get_ancestors,
            "/get_root": self.get_root,
            "/get_local_root": self.get_local_root,
            "/get_roots": self.get_roots,
            "/delete_key": self.delete_key,
            "/insert": self.insert,
            "/subscribe": self.subscribe,
            "/unsubscribe": self.unsubscribe,
            "/add_mirror": self.add_mirror,
            "/delete_mirror": self.delete_mirror,
            "/get_mirrors": self.get_mirrors,
            "/remove_subscriptions": self.remove_subscriptions,
            "/subscriptions": self.subscriptions,
            "/get_kv_diff": self.get_kv_diff,
            "/get_root_history": self.get_root_history,
            "/add_missing_files": self.add_missing_files,
            "/make_offer": self.make_offer,
            "/take_offer": self.take_offer,
        }

    async def create_data_store(self, request: Dict[str, Any]) -> EndpointResult:
        if self.service is None:
            raise Exception("Data layer not created")
        fee = get_fee(self.service.config, request)
        txs, value = await self.service.create_store(uint64(fee))
        return {"txs": txs, "id": value.hex()}

    async def get_owned_stores(self, request: Dict[str, Any]) -> EndpointResult:
        if self.service is None:
            raise Exception("Data layer not created")
        singleton_records = await self.service.get_owned_stores()
        return {"store_ids": [singleton.launcher_id.hex() for singleton in singleton_records]}

    async def get_value(self, request: Dict[str, Any]) -> EndpointResult:
        store_id = bytes32.from_hexstr(request["id"])
        key = hexstr_to_bytes(request["key"])
        if self.service is None:
            raise Exception("Data layer not created")
        value = await self.service.get_value(store_id=store_id, key=key)
        hex = None
        if value is not None:
            hex = value.hex()
        return {"value": hex}

    async def get_keys(self, request: Dict[str, Any]) -> EndpointResult:
        store_id = bytes32.from_hexstr(request["id"])
        root_hash = request.get("root_hash")
        if root_hash is not None:
            root_hash = bytes32.from_hexstr(root_hash)
        if self.service is None:
            raise Exception("Data layer not created")
        keys = await self.service.get_keys(store_id, root_hash)
        return {"keys": [f"0x{key.hex()}" for key in keys]}

    async def get_keys_values(self, request: Dict[str, Any]) -> EndpointResult:
        store_id = bytes32(hexstr_to_bytes(request["id"]))
        root_hash = request.get("root_hash")
        if root_hash is not None:
            root_hash = bytes32.from_hexstr(root_hash)
        if self.service is None:
            raise Exception("Data layer not created")
        res = await self.service.get_keys_values(store_id, root_hash)
        json_nodes = []
        for node in res:
            json = recurse_jsonify(dataclasses.asdict(node))
            json_nodes.append(json)
        return {"keys_values": json_nodes}

    async def get_ancestors(self, request: Dict[str, Any]) -> EndpointResult:
        store_id = bytes32(hexstr_to_bytes(request["id"]))
        node_hash = bytes32.from_hexstr(request["hash"])
        if self.service is None:
            raise Exception("Data layer not created")
        value = await self.service.get_ancestors(node_hash, store_id)
        return {"ancestors": value}

    async def batch_update(self, request: Dict[str, Any]) -> EndpointResult:
        """
        id  - the id of the store we are operating on
        changelist - a list of changes to apply on store
        """
        fee = get_fee(self.service.config, request)
        changelist = [process_change(change) for change in request["changelist"]]
        store_id = bytes32(hexstr_to_bytes(request["id"]))
        # todo input checks
        if self.service is None:
            raise Exception("Data layer not created")
        transaction_record = await self.service.batch_update(store_id, changelist, uint64(fee))
        if transaction_record is None:
            raise Exception(f"Batch update failed for: {store_id}")
        return {"tx_id": transaction_record.name}

    async def insert(self, request: Dict[str, Any]) -> EndpointResult:
        """
        rows_to_add a list of clvm objects as bytes to add to talbe
        rows_to_remove a list of row hashes to remove
        """
        fee = get_fee(self.service.config, request)
        key = hexstr_to_bytes(request["key"])
        value = hexstr_to_bytes(request["value"])
        store_id = bytes32(hexstr_to_bytes(request["id"]))
        # todo input checks
        if self.service is None:
            raise Exception("Data layer not created")
        changelist = [{"action": "insert", "key": key, "value": value}]
        transaction_record = await self.service.batch_update(store_id, changelist, uint64(fee))
        return {"tx_id": transaction_record.name}

    async def delete_key(self, request: Dict[str, Any]) -> EndpointResult:
        """
        rows_to_add a list of clvm objects as bytes to add to talbe
        rows_to_remove a list of row hashes to remove
        """
        fee = get_fee(self.service.config, request)
        key = hexstr_to_bytes(request["key"])
        store_id = bytes32(hexstr_to_bytes(request["id"]))
        # todo input checks
        if self.service is None:
            raise Exception("Data layer not created")
        changelist = [{"action": "delete", "key": key}]
        transaction_record = await self.service.batch_update(store_id, changelist, uint64(fee))
        return {"tx_id": transaction_record.name}

    async def get_root(self, request: Dict[str, Any]) -> EndpointResult:
        """get hash of latest tree root"""
        store_id = bytes32(hexstr_to_bytes(request["id"]))
        # todo input checks
        if self.service is None:
            raise Exception("Data layer not created")
        rec = await self.service.get_root(store_id)
        if rec is None:
            raise Exception(f"Failed to get root for {store_id.hex()}")
        return {"hash": rec.root, "confirmed": rec.confirmed, "timestamp": rec.timestamp}

    async def get_local_root(self, request: Dict[str, Any]) -> EndpointResult:
        """get hash of latest tree root saved in our local datastore"""
        store_id = bytes32(hexstr_to_bytes(request["id"]))
        # todo input checks
        if self.service is None:
            raise Exception("Data layer not created")
        res = await self.service.get_local_root(store_id)
        return {"hash": res}

    async def get_roots(self, request: Dict[str, Any]) -> EndpointResult:
        """
        get state hashes for a list of roots
        """
        store_ids = request["ids"]
        # todo input checks
        if self.service is None:
            raise Exception("Data layer not created")
        roots = []
        for id in store_ids:
            id_bytes = bytes32.from_hexstr(id)
            rec = await self.service.get_root(id_bytes)
            if rec is not None:
                roots.append({"id": id_bytes, "hash": rec.root, "confirmed": rec.confirmed, "timestamp": rec.timestamp})
        return {"root_hashes": roots}

    async def subscribe(self, request: Dict[str, Any]) -> EndpointResult:
        """
        subscribe to singleton
        """
        store_id = request.get("id")
        if store_id is None:
            raise Exception("missing store id in request")

        if self.service is None:
            raise Exception("Data layer not created")
        store_id_bytes = bytes32.from_hexstr(store_id)
        urls = request["urls"]
        await self.service.subscribe(store_id=store_id_bytes, urls=urls)
        return {}

    async def unsubscribe(self, request: Dict[str, Any]) -> EndpointResult:
        """
        unsubscribe from singleton
        """
        store_id = request.get("id")
        if store_id is None:
            raise Exception("missing store id in request")
        if self.service is None:
            raise Exception("Data layer not created")
        store_id_bytes = bytes32.from_hexstr(store_id)
        await self.service.unsubscribe(store_id_bytes)
        return {}

    async def subscriptions(self, request: Dict[str, Any]) -> EndpointResult:
        """
        List current subscriptions
        """
        if self.service is None:
            raise Exception("Data layer not created")
        subscriptions: List[Subscription] = await self.service.get_subscriptions()
        return {"store_ids": [sub.tree_id.hex() for sub in subscriptions]}

    async def remove_subscriptions(self, request: Dict[str, Any]) -> EndpointResult:
        if self.service is None:
            raise Exception("Data layer not created")
        store_id = request.get("id")
        if store_id is None:
            raise Exception("missing store id in request")
        store_id_bytes = bytes32.from_hexstr(store_id)
        urls = request["urls"]
        await self.service.remove_subscriptions(store_id=store_id_bytes, urls=urls)
        return {}

    async def add_missing_files(self, request: Dict[str, Any]) -> EndpointResult:
        """
        complete the data server files.
        """
        if "ids" in request:
            store_ids = request["ids"]
            ids_bytes = [bytes32.from_hexstr(id) for id in store_ids]
        else:
            subscriptions: List[Subscription] = await self.service.get_subscriptions()
            ids_bytes = [subscription.tree_id for subscription in subscriptions]
        override = request.get("override", False)
        foldername: Optional[Path] = None
        if "foldername" in request:
            foldername = Path(request["foldername"])
        for tree_id in ids_bytes:
            await self.service.add_missing_files(tree_id, override, foldername)
        return {}

    async def get_root_history(self, request: Dict[str, Any]) -> EndpointResult:
        """
        get history of state hashes for a store
        """
        if self.service is None:
            raise Exception("Data layer not created")
        store_id = request["id"]
        id_bytes = bytes32.from_hexstr(store_id)
        records = await self.service.get_root_history(id_bytes)
        res: List[Dict[str, Any]] = []
        for rec in records:
            res.insert(0, {"root_hash": rec.root, "confirmed": rec.confirmed, "timestamp": rec.timestamp})
        return {"root_history": res}

    async def get_kv_diff(self, request: Dict[str, Any]) -> EndpointResult:
        """
        get kv diff between two root hashes
        """
        if self.service is None:
            raise Exception("Data layer not created")
        store_id = request["id"]
        id_bytes = bytes32.from_hexstr(store_id)
        hash_1 = request["hash_1"]
        hash_1_bytes = bytes32.from_hexstr(hash_1)
        hash_2 = request["hash_2"]
        hash_2_bytes = bytes32.from_hexstr(hash_2)
        records = await self.service.get_kv_diff(id_bytes, hash_1_bytes, hash_2_bytes)
        res: List[Dict[str, Any]] = []
        for rec in records:
            res.insert(0, {"type": rec.type.name, "key": rec.key.hex(), "value": rec.value.hex()})
        return {"diff": res}

<<<<<<< HEAD
    # TODO: figure out the hinting
    @marshal()  # type: ignore[arg-type]
    async def make_offer(self, request: MakeOfferRequest) -> MakeOfferResponse:
        # TODO: should the StoreProofs include the root?
        our_store_roots: Dict[bytes32, bytes32] = {}
        our_store_proofs: List[StoreProofs] = []
        for offer_store in request.maker:
            # TODO: handle upserts?  deletes?
            changelist = [
                {
                    "action": "insert",
                    "key": entry.key,
                    "value": entry.value,
                }
                for entry in offer_store.inclusions
            ]
            # TODO: am i reaching too far down here?  can't use DataLayer.batch_update()
            #       since it publishes to chain.
            new_root_hash = await self.service.data_store.insert_batch(
                tree_id=offer_store.store_id,
                changelist=changelist,
            )
            if new_root_hash is None:
                raise Exception("only inserts are supported so a None root hash should not be possible")
            our_store_roots[offer_store.store_id] = new_root_hash

            proofs: List[Proof] = []
            for entry in offer_store.inclusions:
                # TODO: am i reaching too far down here?
                node = await self.service.data_store.get_node_by_key(
                    tree_id=offer_store.store_id, key=entry.key, root_hash=new_root_hash
                )
                proof_of_inclusion = await self.service.data_store.get_proof_of_inclusion_by_hash(
                    node_hash=node.hash, tree_id=offer_store.store_id, root_hash=new_root_hash
                )
                proof = Proof(
                    key=entry.key,
                    value=entry.value,
                    node_hash=proof_of_inclusion.node_hash,
                    layers=tuple(
                        Layer(
                            other_hash_side=layer.other_hash_side,
                            other_hash=layer.other_hash,
                            combined_hash=layer.combined_hash,
                        )
                        for layer in proof_of_inclusion.layers
                    ),
                )
                proofs.append(proof)
            store_proof = StoreProofs(store_id=offer_store.store_id, proofs=tuple(proofs))
            our_store_proofs.append(store_proof)

        # TODO: make the -1/1 not just misc literals
        offer_dict: Dict[Union[uint32, str], int] = {
            **{offer_store.store_id.hex(): -1 for offer_store in request.maker},
            **{offer_store.store_id.hex(): 1 for offer_store in request.taker},
        }

        solver: Dict[str, Any] = {
            "0x"
            + our_offer_store.store_id.hex(): {
                "new_root": "0x" + our_store_roots[our_offer_store.store_id].hex(),
                "dependencies": [
                    {
                        # TODO: required 0x :[
                        "launcher_id": "0x" + their_offer_store.store_id.hex(),
                        "values_to_prove": [
                            "0x" + leaf_hash(key=entry.key, value=entry.value).hex()
                            for entry in their_offer_store.inclusions
                        ],
                    }
                    for their_offer_store in request.taker
                ],
            }
            for our_offer_store in request.maker
        }

        offer, trade_record = await self.service.wallet_rpc.create_offer_for_ids(
            offer_dict=offer_dict,
            solver=solver,
            driver_dict={},
            # TODO: handle the fee
            fee=0,
            validate_only=False,
        )
        if offer is None:
            raise Exception("offer is None despite validate_only=False")

        return MakeOfferResponse(
            success=True,
            offer=Offer(
                offer_id=trade_record.trade_id, offer=bytes(offer), taker=request.taker, maker=tuple(our_store_proofs)
            ),
        )

    # TODO: figure out the hinting
    @marshal()  # type: ignore[arg-type]
    async def take_offer(self, request: TakeOfferRequest) -> TakeOfferResponse:
        # TODO: should the StoreProofs include the root?
        new_store_roots: Dict[bytes32, bytes32] = {}
        our_store_proofs: List[StoreProofs] = []
        for offer_store in request.offer.taker:
            # TODO: handle upserts?  deletes?
            changelist = [
                {
                    "action": "insert",
                    "key": entry.key,
                    "value": entry.value,
                }
                for entry in offer_store.inclusions
            ]
            # TODO: am i reaching too far down here?  can't use DataLayer.batch_update()
            #       since it publishes to chain.
            new_root_hash = await self.service.data_store.insert_batch(
                tree_id=offer_store.store_id,
                changelist=changelist,
            )
            if new_root_hash is None:
                raise Exception("only inserts are supported so a None root hash should not be possible")
            new_store_roots[offer_store.store_id] = new_root_hash

            proofs: List[Proof] = []
            for entry in offer_store.inclusions:
                # TODO: am i reaching too far down here?
                node = await self.service.data_store.get_node_by_key(
                    tree_id=offer_store.store_id, key=entry.key, root_hash=new_root_hash
                )
                proof_of_inclusion = await self.service.data_store.get_proof_of_inclusion_by_hash(
                    node_hash=node.hash,
                    tree_id=offer_store.store_id,
                    root_hash=new_root_hash,
                )
                proof = Proof(
                    key=entry.key,
                    value=entry.value,
                    node_hash=proof_of_inclusion.node_hash,
                    layers=tuple(
                        Layer(
                            other_hash_side=layer.other_hash_side,
                            other_hash=layer.other_hash,
                            combined_hash=layer.combined_hash,
                        )
                        for layer in proof_of_inclusion.layers
                    ),
                )
                proofs.append(proof)
            store_proof = StoreProofs(store_id=offer_store.store_id, proofs=tuple(proofs))
            our_store_proofs.append(store_proof)

        for store_proofs in request.offer.maker:
            new_store_roots[store_proofs.store_id] = store_proofs.proofs[0].layers[-1].combined_hash

        all_store_proofs: List[StoreProofs] = [*request.offer.maker, *our_store_proofs]
        proofs_of_inclusion: List[Tuple[str, str, List[str]]] = []
        for store_proofs in all_store_proofs:
            for proof in store_proofs.proofs:
                layers = [
                    ProofOfInclusionLayer(
                        combined_hash=layer.combined_hash,
                        other_hash_side=layer.other_hash_side,
                        other_hash=layer.other_hash,
                    )
                    for layer in proof.layers
                ]
                proof_of_inclusion = ProofOfInclusion(node_hash=proof.node_hash, layers=layers)
                sibling_sides_integer = proof_of_inclusion.sibling_sides_integer()
                proofs_of_inclusion.append(
                    (
                        new_store_roots[store_proofs.store_id].hex(),
                        str(sibling_sides_integer),
                        ["0x" + sibling_hash.hex() for sibling_hash in proof_of_inclusion.sibling_hashes()],
                    )
                )

        solver: Dict[str, Any] = {
            "proofs_of_inclusion": proofs_of_inclusion,
            **{
                "0x"
                + our_offer_store.store_id.hex(): {
                    "new_root": "0x" + new_store_roots[our_offer_store.store_id].hex(),
                    "dependencies": [
                        {
                            # TODO: required 0x :[
                            "launcher_id": "0x" + their_offer_store.store_id.hex(),
                            "values_to_prove": ["0x" + entry.node_hash.hex() for entry in their_offer_store.proofs],
                        }
                        for their_offer_store in request.offer.maker
                    ],
                }
                for our_offer_store in request.offer.taker
            },
        }

        trade_record = await self.service.wallet_rpc.take_offer(
            offer=TradingOffer.from_bytes(request.offer.offer),
            solver=solver,
            # TODO: actually handle fee
            fee=uint64(0),
        )

        # TODO: verify that this is the transaction id
        return TakeOfferResponse(success=True, transaction_id=trade_record.trade_id)
=======
    async def add_mirror(self, request: Dict[str, Any]) -> EndpointResult:
        store_id = request["id"]
        id_bytes = bytes32.from_hexstr(store_id)
        urls = request["urls"]
        amount = request["amount"]
        fee = get_fee(self.service.config, request)
        await self.service.add_mirror(id_bytes, urls, amount, fee)
        return {}

    async def delete_mirror(self, request: Dict[str, Any]) -> EndpointResult:
        coin_id = request["id"]
        id_bytes = bytes32.from_hexstr(coin_id)
        fee = get_fee(self.service.config, request)
        await self.service.delete_mirror(id_bytes, fee)
        return {}

    async def get_mirrors(self, request: Dict[str, Any]) -> EndpointResult:
        store_id = request["id"]
        id_bytes = bytes32.from_hexstr(store_id)
        mirrors: List[Mirror] = await self.service.get_mirrors(id_bytes)
        return {"mirrors": [mirror.to_json_dict() for mirror in mirrors]}
>>>>>>> 288d8c83
<|MERGE_RESOLUTION|>--- conflicted
+++ resolved
@@ -7,12 +7,8 @@
 from typing_extensions import Protocol, final
 
 from chia.data_layer.data_layer import DataLayer
-<<<<<<< HEAD
 from chia.data_layer.data_layer_util import ProofOfInclusion, ProofOfInclusionLayer, Side, Subscription, leaf_hash
-=======
-from chia.data_layer.data_layer_util import Side, Subscription
 from chia.data_layer.data_layer_wallet import Mirror
->>>>>>> 288d8c83
 from chia.rpc.rpc_server import Endpoint, EndpointResult
 from chia.types.blockchain_format.sized_bytes import bytes32
 from chia.util.byte_types import hexstr_to_bytes
@@ -586,7 +582,28 @@
             res.insert(0, {"type": rec.type.name, "key": rec.key.hex(), "value": rec.value.hex()})
         return {"diff": res}
 
-<<<<<<< HEAD
+    async def add_mirror(self, request: Dict[str, Any]) -> EndpointResult:
+        store_id = request["id"]
+        id_bytes = bytes32.from_hexstr(store_id)
+        urls = request["urls"]
+        amount = request["amount"]
+        fee = get_fee(self.service.config, request)
+        await self.service.add_mirror(id_bytes, urls, amount, fee)
+        return {}
+
+    async def delete_mirror(self, request: Dict[str, Any]) -> EndpointResult:
+        coin_id = request["id"]
+        id_bytes = bytes32.from_hexstr(coin_id)
+        fee = get_fee(self.service.config, request)
+        await self.service.delete_mirror(id_bytes, fee)
+        return {}
+
+    async def get_mirrors(self, request: Dict[str, Any]) -> EndpointResult:
+        store_id = request["id"]
+        id_bytes = bytes32.from_hexstr(store_id)
+        mirrors: List[Mirror] = await self.service.get_mirrors(id_bytes)
+        return {"mirrors": [mirror.to_json_dict() for mirror in mirrors]}
+
     # TODO: figure out the hinting
     @marshal()  # type: ignore[arg-type]
     async def make_offer(self, request: MakeOfferRequest) -> MakeOfferResponse:
@@ -788,27 +805,4 @@
         )
 
         # TODO: verify that this is the transaction id
-        return TakeOfferResponse(success=True, transaction_id=trade_record.trade_id)
-=======
-    async def add_mirror(self, request: Dict[str, Any]) -> EndpointResult:
-        store_id = request["id"]
-        id_bytes = bytes32.from_hexstr(store_id)
-        urls = request["urls"]
-        amount = request["amount"]
-        fee = get_fee(self.service.config, request)
-        await self.service.add_mirror(id_bytes, urls, amount, fee)
-        return {}
-
-    async def delete_mirror(self, request: Dict[str, Any]) -> EndpointResult:
-        coin_id = request["id"]
-        id_bytes = bytes32.from_hexstr(coin_id)
-        fee = get_fee(self.service.config, request)
-        await self.service.delete_mirror(id_bytes, fee)
-        return {}
-
-    async def get_mirrors(self, request: Dict[str, Any]) -> EndpointResult:
-        store_id = request["id"]
-        id_bytes = bytes32.from_hexstr(store_id)
-        mirrors: List[Mirror] = await self.service.get_mirrors(id_bytes)
-        return {"mirrors": [mirror.to_json_dict() for mirror in mirrors]}
->>>>>>> 288d8c83
+        return TakeOfferResponse(success=True, transaction_id=trade_record.trade_id)