--- conflicted
+++ resolved
@@ -241,7 +241,12 @@
 
     # DID wallet
     async def create_new_did_wallet(
-        self, amount: int, fee: int = 0, name: str = "DID Wallet", backup_ids: List[str] = [], required_num: int = 0
+        self,
+        amount: int,
+        fee: int = 0,
+        name: Optional[str] = "DID Wallet",
+        backup_ids: List[str] = [],
+        required_num: int = 0,
     ) -> Dict:
         request: Dict[str, Any] = {
             "wallet_type": "did_wallet",
@@ -493,11 +498,7 @@
     # Offers
     async def create_offer_for_ids(
         self,
-<<<<<<< HEAD
         offer_dict: Dict[Union[uint32, str], int],
-=======
-        offer_dict: Dict[uint32, int],
->>>>>>> 0b5c4a4d
         driver_dict: Dict[str, Any] = None,
         fee=uint64(0),
         validate_only: bool = False,
