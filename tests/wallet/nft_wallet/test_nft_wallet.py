import asyncio

# pytestmark = pytest.mark.skip("TODO: Fix tests")
from typing import Any

import pytest

from chia.consensus.block_rewards import calculate_base_farmer_reward, calculate_pool_reward
from chia.full_node.mempool_manager import MempoolManager
from chia.rpc.wallet_rpc_api import WalletRpcApi
from chia.simulator.simulator_protocol import FarmNewBlockProtocol
from chia.types.blockchain_format.program import Program
from chia.types.blockchain_format.sized_bytes import bytes32
from chia.types.peer_info import PeerInfo
from chia.util.ints import uint16, uint32
from chia.wallet.nft_wallet.nft_wallet import NFTWallet
from tests.time_out_assert import time_out_assert, time_out_assert_not_none


async def tx_in_pool(mempool: MempoolManager, tx_id: bytes32) -> bool:
    tx = mempool.get_spendbundle(tx_id)
    if tx is None:
        return False
    return True


@pytest.mark.parametrize(
    "trusted",
    [True],
)
@pytest.mark.asyncio
async def test_nft_wallet_creation_and_transfer(two_wallet_nodes: Any, trusted: Any) -> None:
    num_blocks = 5
    full_nodes, wallets = two_wallet_nodes
    full_node_api = full_nodes[0]
    full_node_server = full_node_api.server
    wallet_node_0, server_0 = wallets[0]
    wallet_node_1, server_1 = wallets[1]
    wallet_0 = wallet_node_0.wallet_state_manager.main_wallet
    wallet_1 = wallet_node_1.wallet_state_manager.main_wallet

    ph = await wallet_0.get_new_puzzlehash()
    ph1 = await wallet_1.get_new_puzzlehash()

    if trusted:
        wallet_node_0.config["trusted_peers"] = {
            full_node_api.full_node.server.node_id.hex(): full_node_api.full_node.server.node_id.hex()
        }
        wallet_node_1.config["trusted_peers"] = {
            full_node_api.full_node.server.node_id.hex(): full_node_api.full_node.server.node_id.hex()
        }
    else:
        wallet_node_0.config["trusted_peers"] = {}
        wallet_node_1.config["trusted_peers"] = {}

    await server_0.start_client(PeerInfo("localhost", uint16(full_node_server._port)), None)
    await server_1.start_client(PeerInfo("localhost", uint16(full_node_server._port)), None)

    for i in range(1, num_blocks):
        await full_node_api.farm_new_transaction_block(FarmNewBlockProtocol(ph))

    funds = sum(
        [calculate_pool_reward(uint32(i)) + calculate_base_farmer_reward(uint32(i)) for i in range(1, num_blocks - 1)]
    )

    await time_out_assert(10, wallet_0.get_unconfirmed_balance, funds)
    await time_out_assert(10, wallet_0.get_confirmed_balance, funds)
    for i in range(1, num_blocks):
        await full_node_api.farm_new_transaction_block(FarmNewBlockProtocol(ph1))

    for i in range(1, num_blocks):
        await full_node_api.farm_new_transaction_block(FarmNewBlockProtocol(ph))

    await time_out_assert(15, wallet_0.get_pending_change_balance, 0)
    nft_wallet_0 = await NFTWallet.create_new_nft_wallet(
        wallet_node_0.wallet_state_manager, wallet_0, name="NFT WALLET 1"
    )
    metadata = Program.to(
        [
            ("u", ["https://www.chia.net/img/branding/chia-logo.svg"]),
            ("h", "0xD4584AD463139FA8C0D9F68F4B59F185"),
        ]
    )

    tr = await nft_wallet_0.generate_new_nft(metadata)
    assert tr
    assert tr.spend_bundle
    await time_out_assert_not_none(5, full_node_api.full_node.mempool_manager.get_spendbundle, tr.spend_bundle.name())

    for i in range(1, num_blocks):
        await full_node_api.farm_new_transaction_block(FarmNewBlockProtocol(ph1))

    await asyncio.sleep(5)
    coins = nft_wallet_0.nft_wallet_info.my_nft_coins
    assert len(coins) == 1, "nft not generated"

    metadata = Program.to(
        [
            ("u", ["https://www.test.net/logo.svg"]),
            ("h", "0xD4584AD463139FA8C0D9F68F4B59F181"),
        ]
    )

    tr = await nft_wallet_0.generate_new_nft(metadata)
    assert tr
    assert tr.spend_bundle
    await time_out_assert_not_none(5, full_node_api.full_node.mempool_manager.get_spendbundle, tr.spend_bundle.name())

    for i in range(1, num_blocks):
        await full_node_api.farm_new_transaction_block(FarmNewBlockProtocol(ph1))

    await asyncio.sleep(5)
    coins = nft_wallet_0.nft_wallet_info.my_nft_coins
    assert len(coins) == 2, "nft not generated"

    nft_wallet_1 = await NFTWallet.create_new_nft_wallet(
        wallet_node_1.wallet_state_manager, wallet_1, name="NFT WALLET 2"
    )
    sb = await nft_wallet_0.transfer_nft(coins[0], ph1)

    assert sb is not None
    await asyncio.sleep(3)
    await time_out_assert_not_none(5, full_node_api.full_node.mempool_manager.get_spendbundle, sb.name())

    await full_node_api.farm_new_transaction_block(FarmNewBlockProtocol(ph1))
    await asyncio.sleep(5)

    coins = nft_wallet_0.nft_wallet_info.my_nft_coins
    assert len(coins) == 1
    coins = nft_wallet_1.nft_wallet_info.my_nft_coins
    assert len(coins) == 1

    # Send it back to original owner
    nsb = await nft_wallet_1.transfer_nft(coins[0], ph)
    assert sb is not None

    # full_sb = await nft_wallet_0.receive_nft(nsb)
    # await nft_wallet_0.receive_nft(nsb)
    assert nsb is not None
    await asyncio.sleep(5)

    for i in range(1, num_blocks):
        await full_node_api.farm_new_transaction_block(FarmNewBlockProtocol(ph1))

    await asyncio.sleep(5)
    coins = nft_wallet_0.nft_wallet_info.my_nft_coins
    assert len(coins) == 2

    coins = nft_wallet_1.nft_wallet_info.my_nft_coins
    assert len(coins) == 0


@pytest.mark.parametrize(
    "trusted",
    [True],
)
@pytest.mark.asyncio
async def test_nft_wallet_rpc_creation_and_list(two_wallet_nodes: Any, trusted: Any) -> None:
    num_blocks = 5
    full_nodes, wallets = two_wallet_nodes
    full_node_api = full_nodes[0]
    full_node_server = full_node_api.server
    wallet_node_0, server_0 = wallets[0]
    wallet_node_1, server_1 = wallets[1]
    wallet_0 = wallet_node_0.wallet_state_manager.main_wallet
    wallet_1 = wallet_node_1.wallet_state_manager.main_wallet

    ph = await wallet_0.get_new_puzzlehash()
    _ = await wallet_1.get_new_puzzlehash()

    if trusted:
        wallet_node_0.config["trusted_peers"] = {
            full_node_api.full_node.server.node_id.hex(): full_node_api.full_node.server.node_id.hex()
        }
        wallet_node_1.config["trusted_peers"] = {
            full_node_api.full_node.server.node_id.hex(): full_node_api.full_node.server.node_id.hex()
        }
    else:
        wallet_node_0.config["trusted_peers"] = {}
        wallet_node_1.config["trusted_peers"] = {}

    await server_0.start_client(PeerInfo("localhost", uint16(full_node_server._port)), None)
    await server_1.start_client(PeerInfo("localhost", uint16(full_node_server._port)), None)

    for i in range(1, num_blocks):
        await full_node_api.farm_new_transaction_block(FarmNewBlockProtocol(ph))

    api_0 = WalletRpcApi(wallet_node_0)
    nft_wallet_0 = await api_0.create_new_wallet(dict(wallet_type="nft_wallet", name="NFT WALLET 1"))
    assert isinstance(nft_wallet_0, dict)
    assert nft_wallet_0.get("success")
    nft_wallet_0_id = nft_wallet_0["wallet_id"]

    tr1 = await api_0.nft_mint_nft(
        {
            "wallet_id": nft_wallet_0_id,
            "artist_address": ph,
<<<<<<< HEAD
            "hash": 0xD4584AD463139FA8C0D9F68F4B59F185,
            "uris": ["https://www.chia.net/img/branding/chia-logo.svg", "hehe"],
=======
            "hash": "0xD4584AD463139FA8C0D9F68F4B59F185",
            "uris": ["https://www.chia.net/img/branding/chia-logo.svg"],
>>>>>>> 9f7cc25b
        }
    )

    assert isinstance(tr1, dict)
    assert tr1.get("success")
    sb = tr1["nft"].spend_bundle

    await asyncio.sleep(5)
    await time_out_assert_not_none(5, full_node_api.full_node.mempool_manager.get_spendbundle, sb.name())
    for i in range(1, num_blocks):
        await full_node_api.farm_new_transaction_block(FarmNewBlockProtocol(ph))
    await asyncio.sleep(3)
    tr2 = await api_0.nft_mint_nft(
        {
            "wallet_id": nft_wallet_0_id,
            "artist_address": ph,
<<<<<<< HEAD
            "hash": 0xD4584AD463139FA8C0D9F68F4B59F184,
            "uris": ["https://chialisp.com/img/logo.svg", "hehe2"],
=======
            "hash": "0xD4584AD463139FA8C0D9F68F4B59F184",
            "uris": ["https://chialisp.com/img/logo.svg"],
>>>>>>> 9f7cc25b
        }
    )
    assert isinstance(tr2, dict)
    assert tr2.get("success")
    sb = tr2["nft"].spend_bundle
    await asyncio.sleep(5)
    await time_out_assert_not_none(5, full_node_api.full_node.mempool_manager.get_spendbundle, sb.name())
    for i in range(1, num_blocks):
        await full_node_api.farm_new_transaction_block(FarmNewBlockProtocol(ph))
    await asyncio.sleep(3)
    coins_response = await api_0.nft_get_nfts(dict(wallet_id=nft_wallet_0_id))
    assert isinstance(coins_response, dict)
    assert coins_response.get("success")
    coins = coins_response["nft_list"]
    assert len(coins) == 2
    uris = []
<<<<<<< HEAD
    for coin in coins:
        uris.append(coin["data_uris"][0])
    print(uris)
    assert len(uris) == 2
    assert "https://chialisp.com/img/logo.svg" in uris
    assert coins[1]["nft_coin_id"] in [x.name().hex() for x in sb.additions()]


@pytest.mark.parametrize(
    "trusted",
    [True],
)
@pytest.mark.asyncio
async def test_nft_wallet_rpc_update_metadata(two_wallet_nodes: Any, trusted: Any) -> None:
    num_blocks = 5
    full_nodes, wallets = two_wallet_nodes
    full_node_api = full_nodes[0]
    full_node_server = full_node_api.server
    wallet_node_0, server_0 = wallets[0]
    wallet_node_1, server_1 = wallets[1]
    wallet_0 = wallet_node_0.wallet_state_manager.main_wallet
    wallet_1 = wallet_node_1.wallet_state_manager.main_wallet

    ph = await wallet_0.get_new_puzzlehash()
    _ = await wallet_1.get_new_puzzlehash()

    if trusted:
        wallet_node_0.config["trusted_peers"] = {
            full_node_api.full_node.server.node_id.hex(): full_node_api.full_node.server.node_id.hex()
        }
        wallet_node_1.config["trusted_peers"] = {
            full_node_api.full_node.server.node_id.hex(): full_node_api.full_node.server.node_id.hex()
        }
    else:
        wallet_node_0.config["trusted_peers"] = {}
        wallet_node_1.config["trusted_peers"] = {}

    await server_0.start_client(PeerInfo("localhost", uint16(full_node_server._port)), None)
    await server_1.start_client(PeerInfo("localhost", uint16(full_node_server._port)), None)

    for i in range(1, num_blocks):
        await full_node_api.farm_new_transaction_block(FarmNewBlockProtocol(ph))

    api_0 = WalletRpcApi(wallet_node_0)
    nft_wallet_0 = await api_0.create_new_wallet(dict(wallet_type="nft_wallet", name="NFT WALLET 1"))
    assert isinstance(nft_wallet_0, dict)
    assert nft_wallet_0.get("success")
    nft_wallet_0_id = nft_wallet_0["wallet_id"]

    # mint NFT
    tr1 = await api_0.nft_mint_nft(
        {
            "wallet_id": nft_wallet_0_id,
            "artist_address": ph,
            "hash": "0xD4584AD463139FA8C0D9F68F4B59F185",
            "uris": ["https://www.chia.net/img/branding/chia-logo.svg"],
        }
    )

    assert isinstance(tr1, dict)
    assert tr1.get("success")
    sb = tr1["nft"].spend_bundle

    await asyncio.sleep(5)
    await time_out_assert_not_none(5, full_node_api.full_node.mempool_manager.get_spendbundle, sb.name())
    for i in range(1, num_blocks):
        await full_node_api.farm_new_transaction_block(FarmNewBlockProtocol(ph))
    await asyncio.sleep(3)
    coins_response = await api_0.nft_get_nfts(dict(wallet_id=nft_wallet_0_id))
    assert isinstance(coins_response, dict)
    assert coins_response.get("success")
    coins = coins_response["nft_list"]
    nft_coin_id = coins[0]["nft_coin_id"]
    # add another URI
    tr1 = await api_0.nft_add_uri(
        {
            "wallet_id": nft_wallet_0_id,
            "nft_coin_id": nft_coin_id,
            "hash": "0xD4584AD463139FA8C0D9F68F4B59F185",
            "uri": "https://www.chia.net/img/branding/chia-logo-white.svg",
        }
    )

    assert isinstance(tr1, dict)
    assert tr1.get("success")
    sb = tr1["spend_bundle"]
    await asyncio.sleep(5)
    await time_out_assert_not_none(5, full_node_api.full_node.mempool_manager.get_spendbundle, sb.name())
    for i in range(1, num_blocks):
        await full_node_api.farm_new_transaction_block(FarmNewBlockProtocol(ph))
    await asyncio.sleep(5)
    # check that new URI was added
    coins_response = await api_0.nft_get_nfts(dict(wallet_id=nft_wallet_0_id))
    assert isinstance(coins_response, dict)
    assert coins_response.get("success")
    coins = coins_response["nft_list"]
    assert len(coins) == 1
    uris = coins[0]["data_uris"]
    assert len(uris) == 2
    assert "https://www.chia.net/img/branding/chia-logo-white.svg" in uris
=======
    hashes = []
    for x in coins:
        uris.append(x.data_uris[0])
        hashes.append(x.data_hash)
    print(uris)
    assert len(uris) == 2
    assert "https://chialisp.com/img/logo.svg" in uris
    assert "D4584AD463139FA8C0D9F68F4B59F184" in hashes
>>>>>>> 9f7cc25b
<|MERGE_RESOLUTION|>--- conflicted
+++ resolved
@@ -82,10 +82,8 @@
         ]
     )
 
-    tr = await nft_wallet_0.generate_new_nft(metadata)
-    assert tr
-    assert tr.spend_bundle
-    await time_out_assert_not_none(5, full_node_api.full_node.mempool_manager.get_spendbundle, tr.spend_bundle.name())
+    sb = await nft_wallet_0.generate_new_nft(metadata)
+    await time_out_assert_not_none(5, full_node_api.full_node.mempool_manager.get_spendbundle, sb.name())
 
     for i in range(1, num_blocks):
         await full_node_api.farm_new_transaction_block(FarmNewBlockProtocol(ph1))
@@ -101,10 +99,9 @@
         ]
     )
 
-    tr = await nft_wallet_0.generate_new_nft(metadata)
-    assert tr
-    assert tr.spend_bundle
-    await time_out_assert_not_none(5, full_node_api.full_node.mempool_manager.get_spendbundle, tr.spend_bundle.name())
+    sb = await nft_wallet_0.generate_new_nft(metadata)
+    assert sb
+    await time_out_assert_not_none(5, full_node_api.full_node.mempool_manager.get_spendbundle, sb.name())
 
     for i in range(1, num_blocks):
         await full_node_api.farm_new_transaction_block(FarmNewBlockProtocol(ph1))
@@ -116,13 +113,14 @@
     nft_wallet_1 = await NFTWallet.create_new_nft_wallet(
         wallet_node_1.wallet_state_manager, wallet_1, name="NFT WALLET 2"
     )
-    sb = await nft_wallet_0.transfer_nft(coins[0], ph1)
+    sb = await nft_wallet_0.transfer_nft(coins[1], ph1)
 
     assert sb is not None
     await asyncio.sleep(3)
     await time_out_assert_not_none(5, full_node_api.full_node.mempool_manager.get_spendbundle, sb.name())
 
-    await full_node_api.farm_new_transaction_block(FarmNewBlockProtocol(ph1))
+    for i in range(1, num_blocks):
+        await full_node_api.farm_new_transaction_block(FarmNewBlockProtocol(ph1))
     await asyncio.sleep(5)
 
     coins = nft_wallet_0.nft_wallet_info.my_nft_coins
@@ -132,11 +130,8 @@
 
     # Send it back to original owner
     nsb = await nft_wallet_1.transfer_nft(coins[0], ph)
-    assert sb is not None
-
-    # full_sb = await nft_wallet_0.receive_nft(nsb)
-    # await nft_wallet_0.receive_nft(nsb)
     assert nsb is not None
+
     await asyncio.sleep(5)
 
     for i in range(1, num_blocks):
@@ -195,19 +190,14 @@
         {
             "wallet_id": nft_wallet_0_id,
             "artist_address": ph,
-<<<<<<< HEAD
-            "hash": 0xD4584AD463139FA8C0D9F68F4B59F185,
-            "uris": ["https://www.chia.net/img/branding/chia-logo.svg", "hehe"],
-=======
             "hash": "0xD4584AD463139FA8C0D9F68F4B59F185",
             "uris": ["https://www.chia.net/img/branding/chia-logo.svg"],
->>>>>>> 9f7cc25b
         }
     )
 
     assert isinstance(tr1, dict)
     assert tr1.get("success")
-    sb = tr1["nft"].spend_bundle
+    sb = tr1["spend_bundle"]
 
     await asyncio.sleep(5)
     await time_out_assert_not_none(5, full_node_api.full_node.mempool_manager.get_spendbundle, sb.name())
@@ -218,18 +208,13 @@
         {
             "wallet_id": nft_wallet_0_id,
             "artist_address": ph,
-<<<<<<< HEAD
-            "hash": 0xD4584AD463139FA8C0D9F68F4B59F184,
-            "uris": ["https://chialisp.com/img/logo.svg", "hehe2"],
-=======
             "hash": "0xD4584AD463139FA8C0D9F68F4B59F184",
             "uris": ["https://chialisp.com/img/logo.svg"],
->>>>>>> 9f7cc25b
         }
     )
     assert isinstance(tr2, dict)
     assert tr2.get("success")
-    sb = tr2["nft"].spend_bundle
+    sb = tr2["spend_bundle"]
     await asyncio.sleep(5)
     await time_out_assert_not_none(5, full_node_api.full_node.mempool_manager.get_spendbundle, sb.name())
     for i in range(1, num_blocks):
@@ -241,13 +226,11 @@
     coins = coins_response["nft_list"]
     assert len(coins) == 2
     uris = []
-<<<<<<< HEAD
     for coin in coins:
-        uris.append(coin["data_uris"][0])
-    print(uris)
+        uris.append(coin.to_json_dict()["data_uris"][0])
     assert len(uris) == 2
     assert "https://chialisp.com/img/logo.svg" in uris
-    assert coins[1]["nft_coin_id"] in [x.name().hex() for x in sb.additions()]
+    assert bytes32.fromhex(coins[1].to_json_dict()["nft_coin_id"]) in [x.name() for x in sb.additions()]
 
 
 @pytest.mark.parametrize(
@@ -292,7 +275,7 @@
     nft_wallet_0_id = nft_wallet_0["wallet_id"]
 
     # mint NFT
-    tr1 = await api_0.nft_mint_nft(
+    resp = await api_0.nft_mint_nft(
         {
             "wallet_id": nft_wallet_0_id,
             "artist_address": ph,
@@ -301,9 +284,8 @@
         }
     )
 
-    assert isinstance(tr1, dict)
-    assert tr1.get("success")
-    sb = tr1["nft"].spend_bundle
+    assert resp.get("success")
+    sb = resp["spend_bundle"]
 
     await asyncio.sleep(5)
     await time_out_assert_not_none(5, full_node_api.full_node.mempool_manager.get_spendbundle, sb.name())
@@ -314,7 +296,8 @@
     assert isinstance(coins_response, dict)
     assert coins_response.get("success")
     coins = coins_response["nft_list"]
-    nft_coin_id = coins[0]["nft_coin_id"]
+    coin = coins[0].to_json_dict()
+    nft_coin_id = coin["nft_coin_id"]
     # add another URI
     tr1 = await api_0.nft_add_uri(
         {
@@ -339,16 +322,7 @@
     assert coins_response.get("success")
     coins = coins_response["nft_list"]
     assert len(coins) == 1
-    uris = coins[0]["data_uris"]
+    coin = coins[0].to_json_dict()
+    uris = coin["data_uris"]
     assert len(uris) == 2
-    assert "https://www.chia.net/img/branding/chia-logo-white.svg" in uris
-=======
-    hashes = []
-    for x in coins:
-        uris.append(x.data_uris[0])
-        hashes.append(x.data_hash)
-    print(uris)
-    assert len(uris) == 2
-    assert "https://chialisp.com/img/logo.svg" in uris
-    assert "D4584AD463139FA8C0D9F68F4B59F184" in hashes
->>>>>>> 9f7cc25b
+    assert "https://www.chia.net/img/branding/chia-logo-white.svg" in uris