--- conflicted
+++ resolved
@@ -105,12 +105,7 @@
     )
 
 
-<<<<<<< HEAD
-@data_cmd.command("create_data_store", short_help="Get a data row by its hash")
-=======
 @data_cmd.command("create_data_store", short_help="Create a new data store")
-@click.option("-f", "--fingerprint", help="Set the fingerprint to specify which wallet to use", type=int)
->>>>>>> 8f6364c4
 @create_rpc_port_option()
 @create_fee_option()
 def create_data_store(
