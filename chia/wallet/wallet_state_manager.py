--- conflicted
+++ resolved
@@ -1375,17 +1375,8 @@
         )
         await self.coin_store.add_coin_record(coin_record_1, coin_name)
 
-<<<<<<< HEAD
-        if wallet_type in (WalletType.CAT, WalletType.DECENTRALIZED_ID, WalletType.DATA_LAYER):
-            wallet = self.wallets[wallet_id]
-            await wallet.coin_added(coin, height)
-
-        if wallet_type == WalletType.NFT:
-            await self.wallets[wallet_id].add_nft_coin(coin, height)
-=======
-        if wallet_type in [WalletType.CAT, WalletType.DECENTRALIZED_ID, WalletType.NFT]:
+        if wallet_type in (WalletType.CAT, WalletType.DECENTRALIZED_ID, WalletType.NFT, WalletType.DATA_LAYER):
             await self.wallets[wallet_id].coin_added(coin, height, peer)
->>>>>>> 87e1ade8
 
         await self.create_more_puzzle_hashes()
         return coin_record_1
