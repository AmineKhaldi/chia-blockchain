import asyncio
import json
import logging
import time
import traceback
from pathlib import Path
from typing import Callable, Dict, List, Optional, Set, Tuple, Union, Any

from blspy import PrivateKey, AugSchemeMPL
from packaging.version import Version

from chia.consensus.block_record import BlockRecord
from chia.consensus.blockchain import ReceiveBlockResult
from chia.consensus.constants import ConsensusConstants
from chia.consensus.find_fork_point import find_fork_point_in_chain
from chia.daemon.keychain_proxy import (
    KeychainProxyConnectionFailure,
    connect_to_keychain_and_validate,
    wrap_local_keychain,
    KeychainProxy,
    KeyringIsEmpty,
)
from chia.full_node.weight_proof import chunks
from chia.pools.pool_puzzles import SINGLETON_LAUNCHER_HASH, solution_to_pool_state
from chia.pools.pool_wallet import PoolWallet
from chia.protocols import wallet_protocol
from chia.protocols.full_node_protocol import RequestProofOfWeight, RespondProofOfWeight
from chia.protocols.protocol_message_types import ProtocolMessageTypes
from chia.protocols.wallet_protocol import (
    RespondToCoinUpdates,
    CoinState,
    RespondToPhUpdates,
    RespondBlockHeader,
    RequestAdditions,
    RespondAdditions,
    RejectAdditionsRequest,
    RequestSESInfo,
    RespondSESInfo,
    RespondRemovals,
    RejectRemovalsRequest,
    RequestHeaderBlocks,
    RespondHeaderBlocks,
)
from chia.server.node_discovery import WalletPeers
from chia.server.outbound_message import Message, NodeType, make_msg
from chia.server.peer_store_resolver import PeerStoreResolver
from chia.server.server import ChiaServer
from chia.server.ws_connection import WSChiaConnection
from chia.types.blockchain_format.coin import Coin
from chia.types.blockchain_format.sized_bytes import bytes32
from chia.types.blockchain_format.sub_epoch_summary import SubEpochSummary
from chia.types.coin_spend import CoinSpend
from chia.types.header_block import HeaderBlock
from chia.types.mempool_inclusion_status import MempoolInclusionStatus
from chia.types.peer_info import PeerInfo
from chia.types.weight_proof import WeightProof, SubEpochData
from chia.util.byte_types import hexstr_to_bytes
from chia.util.config import WALLET_PEERS_PATH_KEY_DEPRECATED
from chia.util.ints import uint32, uint64
<<<<<<< HEAD
from chia.util.keychain import KeyringIsLocked
=======
from chia.util.keychain import KeyringIsLocked, Keychain
>>>>>>> 7cc17285
from chia.util.network import get_host_addr
from chia.util.path import mkdir, path_from_root
from chia.wallet.derivation_record import DerivationRecord
from chia.wallet.util.wallet_sync_utils import (
    validate_additions,
    validate_removals,
    request_and_validate_removals,
    request_and_validate_additions,
)
from chia.wallet.wallet_coin_record import WalletCoinRecord
from chia.wallet.wallet_state_manager import WalletStateManager
from chia.wallet.transaction_record import TransactionRecord
from chia.wallet.util.wallet_types import WalletType
from chia.wallet.wallet_action import WalletAction
from chia.util.profiler import profile_task


class PeerRequestCache:
    blocks: Dict[uint32, HeaderBlock]
    block_requests: Dict[bytes32, Any]
    ses_requests: Dict[bytes32, Any]
    states_validated: Dict[bytes32, CoinState]

    def __init__(self):
        self.blocks = {}
        self.ses_requests = {}
        self.block_requests = {}
        self.states_validated = {}


class WalletNode:
    key_config: Dict
    config: Dict
    constants: ConsensusConstants
    server: Optional[ChiaServer]
    log: logging.Logger
    # Maintains the state of the wallet (blockchain and transactions), handles DB connections
    wallet_state_manager: Optional[WalletStateManager]
    _shut_down: bool
    root_path: Path
    state_changed_callback: Optional[Callable]
    syncing: bool
    full_node_peer: Optional[PeerInfo]
    peer_task: Optional[asyncio.Task]
    logged_in: bool
    wallet_peers_initialized: bool
    keychain_proxy: Optional[KeychainProxy]
    wallet_peers: Optional[WalletPeers]

    def __init__(
        self,
        config: Dict,
        root_path: Path,
        consensus_constants: ConsensusConstants,
        name: str = None,
        local_keychain=None,
    ):
        self.config = config
        self.constants = consensus_constants
        self.root_path = root_path
        self.log = logging.getLogger(name if name else __name__)
        # Normal operation data
        self.cached_blocks: Dict = {}
        self.future_block_hashes: Dict = {}

        # Sync data
        self._shut_down = False
        self.proof_hashes: List = []
        self.state_changed_callback = None
        self.wallet_state_manager = None
        self.server = None
        self.wsm_close_task = None
        self.sync_task: Optional[asyncio.Task] = None
        self.logged_in_fingerprint: Optional[int] = None
        self.peer_task = None
        self.logged_in = False
        self.keychain_proxy = None
        self.local_keychain = local_keychain
        self.height_to_time: Dict[uint32, uint64] = {}
        self.synced_peers: Set[bytes32] = set()
        self.wallet_peers = None
        self.wallet_peers_initialized = False
        self.valid_wp_cache: Dict[bytes32, Any] = {}
        self.untrusted_caches: Dict[bytes32, Any] = {}

    async def ensure_keychain_proxy(self) -> KeychainProxy:
        if not self.keychain_proxy:
            if self.local_keychain:
                self.keychain_proxy = wrap_local_keychain(self.local_keychain, log=self.log)
            else:
                self.keychain_proxy = await connect_to_keychain_and_validate(self.root_path, self.log)
                if not self.keychain_proxy:
                    raise KeychainProxyConnectionFailure("Failed to connect to keychain service")
        return self.keychain_proxy

    async def get_key_for_fingerprint(self, fingerprint: Optional[int]) -> Optional[PrivateKey]:
        try:
            keychain_proxy = await self.ensure_keychain_proxy()
            key = await keychain_proxy.get_key_for_fingerprint(fingerprint)
        except KeyringIsEmpty:
            self.log.warning("No keys present. Create keys with the UI, or with the 'chia keys' program.")
            return None
        except KeyringIsLocked:
            self.log.warning("Keyring is locked")
            return None
        except KeychainProxyConnectionFailure as e:
            tb = traceback.format_exc()
            self.log.error(f"Missing keychain_proxy: {e} {tb}")
            raise e  # Re-raise so that the caller can decide whether to continue or abort
        return key

    async def _start(
        self,
        fingerprint: Optional[int] = None,
    ) -> bool:
        self.synced_peers = set()
        private_key = await self.get_key_for_fingerprint(fingerprint)
        if private_key is None:
            self.logged_in = False
            return False

        if self.config.get("enable_profiler", False):
            asyncio.create_task(profile_task(self.root_path, "wallet", self.log))

        db_path_key_suffix = str(private_key.get_g1().get_fingerprint())
        db_path_replaced: str = (
            self.config["database_path"]
            .replace("CHALLENGE", self.config["selected_network"])
            .replace("KEY", db_path_key_suffix)
        )
        path = path_from_root(self.root_path, f"{db_path_replaced}_new")
        mkdir(path.parent)
        self.new_peak_lock = asyncio.Lock()
        assert self.server is not None
        self.wallet_state_manager = await WalletStateManager.create(
            private_key,
            self.config,
            path,
            self.constants,
            self.server,
            self.root_path,
            self.new_puzzle_hash_created,
            self.get_coin_state,
            self.subscribe_to_coin_updates,
            self,
        )

        assert self.wallet_state_manager is not None

        self.config["starting_height"] = 0

        if self.wallet_peers is None:
            self.initialize_wallet_peers()

        if self.state_changed_callback is not None:
            self.wallet_state_manager.set_callback(self.state_changed_callback)

        self.wallet_state_manager.set_pending_callback(self._pending_tx_handler)
        self._shut_down = False

        self.peer_task = asyncio.create_task(self._periodically_check_full_node())
        self.sync_event = asyncio.Event()
        if fingerprint is None:
            self.logged_in_fingerprint = private_key.get_g1().get_fingerprint()
        else:
            self.logged_in_fingerprint = fingerprint
        self.logged_in = True
        self.wallet_state_manager.set_sync_mode(False)

        async with self.wallet_state_manager.puzzle_store.lock:
            index = await self.wallet_state_manager.puzzle_store.get_last_derivation_path()
            if index is None or index < self.config["initial_num_public_keys"] - 1:
                await self.wallet_state_manager.create_more_puzzle_hashes(from_zero=True)
                self.wsm_close_task = None
        return True

    async def new_puzzle_hash_created(self, puzzle_hashes: List[bytes32]):
        if len(puzzle_hashes) == 0:
            return
        assert self.server is not None
        full_nodes: Dict[bytes32, WSChiaConnection] = self.server.connection_by_type.get(NodeType.FULL_NODE, {})
        for node_id, node in full_nodes.copy().items():
            await self.subscribe_to_phs(puzzle_hashes, node)

    def _close(self):
        self.log.info("self._close")
        self.logged_in_fingerprint = None
        self._shut_down = True

    async def _await_closed(self) -> None:
        self.log.info("self._await_closed")
        if self.server is not None:
            await self.server.close_all_connections()
        if self.wallet_peers is not None:
            await self.wallet_peers.ensure_is_closed()
        if self.wallet_state_manager is not None:
            await self.wallet_state_manager._await_closed()
            self.wallet_state_manager = None
        self.logged_in = False
        self.wallet_peers = None

    def _set_state_changed_callback(self, callback: Callable):
        self.state_changed_callback = callback

        if self.wallet_state_manager is not None:
            self.wallet_state_manager.set_callback(self.state_changed_callback)
            self.wallet_state_manager.set_pending_callback(self._pending_tx_handler)

    def _pending_tx_handler(self):
        if self.wallet_state_manager is None:
            return None
        asyncio.create_task(self._resend_queue())

    async def _action_messages(self) -> List[Message]:
        if self.wallet_state_manager is None:
            return []
        actions: List[WalletAction] = await self.wallet_state_manager.action_store.get_all_pending_actions()
        result: List[Message] = []
        for action in actions:
            data = json.loads(action.data)
            action_data = data["data"]["action_data"]
            if action.name == "request_puzzle_solution":
                coin_name = bytes32(hexstr_to_bytes(action_data["coin_name"]))
                height = uint32(action_data["height"])
                msg = make_msg(
                    ProtocolMessageTypes.request_puzzle_solution,
                    wallet_protocol.RequestPuzzleSolution(coin_name, height),
                )
                result.append(msg)

        return result

    async def _resend_queue(self):
        if self._shut_down or self.server is None or self.wallet_state_manager is None:
            return None

        for msg, sent_peers in await self._messages_to_resend():
            if self._shut_down or self.server is None or self.wallet_state_manager is None:
                return None
            full_nodes = self.server.get_full_node_connections()
            for peer in full_nodes:
                if peer.peer_node_id in sent_peers:
                    continue
                await peer.send_message(msg)

        for msg in await self._action_messages():
            if self._shut_down or self.server is None or self.wallet_state_manager is None:
                return None
            await self.server.send_to_all([msg], NodeType.FULL_NODE)

    async def _messages_to_resend(self) -> List[Tuple[Message, Set[bytes32]]]:
        if self.wallet_state_manager is None or self._shut_down:
            return []
        messages: List[Tuple[Message, Set[bytes32]]] = []

        records: List[TransactionRecord] = await self.wallet_state_manager.tx_store.get_not_sent()

        for record in records:
            if record.spend_bundle is None:
                continue
            msg = make_msg(
                ProtocolMessageTypes.send_transaction,
                wallet_protocol.SendTransaction(record.spend_bundle),
            )
            already_sent = set()
            for peer, status, _ in record.sent_to:
                if status == MempoolInclusionStatus.SUCCESS.value:
                    already_sent.add(bytes32(hexstr_to_bytes(peer)))
            messages.append((msg, already_sent))

        return messages

    def set_server(self, server: ChiaServer):
        self.server = server
        self.initialize_wallet_peers()

    def initialize_wallet_peers(self):
        self.server.on_connect = self.on_connect
        network_name = self.config["selected_network"]

        connect_to_unknown_peers = self.config.get("connect_to_unknown_peers", False)
        if connect_to_unknown_peers:
            self.wallet_peers = WalletPeers(
                self.server,
                self.config["target_peer_count"],
                PeerStoreResolver(
                    self.root_path,
                    self.config,
                    selected_network=network_name,
                    peers_file_path_key="wallet_peers_file_path",
                    legacy_peer_db_path_key=WALLET_PEERS_PATH_KEY_DEPRECATED,
                    default_peers_file_path="wallet/db/wallet_peers.dat",
                ),
                self.config["introducer_peer"],
                self.config["dns_servers"],
                self.config["peer_connect_interval"],
                network_name,
                None,
                self.log,
            )
            asyncio.create_task(self.wallet_peers.start())

    def on_disconnect(self, peer: WSChiaConnection):
        if peer.peer_node_id in self.untrusted_caches:
            self.untrusted_caches.pop(peer.peer_node_id)

    async def on_connect(self, peer: WSChiaConnection):
        if self.wallet_state_manager is None:
            return None

        if Version(peer.protocol_version) < Version("0.0.33"):
            self.log.info("Disconnecting, full node running old software")
            await peer.close()

        trusted = self.is_trusted(peer)
        self.log.info(f"Connected peer {peer} is {trusted}")
        messages_peer_ids = await self._messages_to_resend()
        self.wallet_state_manager.state_changed("add_connection")
        for msg, peer_ids in messages_peer_ids:
            if peer.peer_node_id in peer_ids:
                continue
            await peer.send_message(msg)

        if not self.has_full_node() and self.wallet_peers is not None:
            asyncio.create_task(self.wallet_peers.on_connect(peer))

    async def trusted_sync(self, full_node: WSChiaConnection):
        """
        Performs a one-time sync with each trusted peer, subscribing to interested puzzle hashes and coin ids.
        """
        self.log.info("Starting trusted sync")
        assert self.wallet_state_manager is not None
        self.wallet_state_manager.set_sync_mode(True)
        start_time = time.time()
        current_height: uint32 = self.wallet_state_manager.blockchain.get_peak_height()
        request_height: uint32 = uint32(max(0, current_height - 1000))

        already_checked: Set[bytes32] = set()
        continue_while: bool = True
        while continue_while:
            # Get all phs from puzzle store
            all_puzzle_hashes: List[bytes32] = await self.get_puzzle_hashes_to_subscribe()
            to_check: List[bytes32] = []
            for ph in all_puzzle_hashes:
                if ph in already_checked:
                    continue
                else:
                    to_check.append(ph)
                    already_checked.add(ph)
                    if len(to_check) == 1000:
                        break

            await self.subscribe_to_phs(to_check, full_node, request_height)

            # Check if new puzzle hashed have been created
            check_again = await self.get_puzzle_hashes_to_subscribe()
            await self.wallet_state_manager.create_more_puzzle_hashes()

            continue_while = False
            for ph in check_again:
                if ph not in already_checked:
                    continue_while = True
                    break

        all_coins: Set[WalletCoinRecord] = await self.wallet_state_manager.coin_store.get_coins_to_check(request_height)
        all_coin_names: List[bytes32] = [coin_record.name() for coin_record in all_coins]
        removed_dict = await self.wallet_state_manager.trade_manager.get_coins_of_interest()
        all_coin_names.extend(removed_dict.keys())

        one_k_chunks = chunks(all_coin_names, 1000)
        for chunk in one_k_chunks:
            await self.subscribe_to_coin_updates(chunk, full_node, request_height)
        self.wallet_state_manager.set_sync_mode(False)
        end_time = time.time()
        duration = end_time - start_time
        self.log.info(f"Trusted sync duration was: {duration}")
        # Refresh wallets
        for wallet_id, wallet in self.wallet_state_manager.wallets.items():
            self.wallet_state_manager.state_changed("coin_removed", wallet_id)
            self.wallet_state_manager.state_changed("coin_added", wallet_id)
        self.synced_peers.add(full_node.peer_node_id)

    async def subscribe_to_phs(self, puzzle_hashes: List[bytes32], peer: WSChiaConnection, height=uint32(0)):
        """
        Tell full nodes that we are interested in puzzle hashes, and for trusted connections, add the new coin state
        for the puzzle hashes.
        """

        msg = wallet_protocol.RegisterForPhUpdates(puzzle_hashes, height)
        all_state: Optional[RespondToPhUpdates] = await peer.register_interest_in_puzzle_hash(msg)
        # State for untrusted sync is processed only in wp sync | or short  sync backwards
        if all_state is not None and self.is_trusted(peer):
            assert self.wallet_state_manager is not None
            await self.wallet_state_manager.new_coin_state(all_state.coin_states, peer)

    async def subscribe_to_coin_updates(self, coin_names, peer, height=uint32(0)):
        """
        Tell full nodes that we are interested in coin ids, and for trusted connections, add the new coin state
        for the coin changes.
        """
        msg = wallet_protocol.RegisterForCoinUpdates(coin_names, height)
        all_coins_state: Optional[RespondToCoinUpdates] = await peer.register_interest_in_coin(msg)
        # State for untrusted sync is processed only in wp sync | or short  sync backwards
        if all_coins_state is not None and self.is_trusted(peer):
            await self.wallet_state_manager.new_coin_state(all_coins_state.coin_states, peer)

    async def get_coin_state(self, coin_names: List[bytes32]) -> List[CoinState]:
        assert self.server is not None
        # TODO Use trusted peer, otherwise try untrusted
        all_nodes = self.server.connection_by_type[NodeType.FULL_NODE]
        if len(all_nodes.keys()) == 0:
            raise ValueError("Not connected to the full node")
        first_node = list(all_nodes.values())[0]
        msg = wallet_protocol.RegisterForCoinUpdates(coin_names, uint32(0))
        coin_state: Optional[RespondToCoinUpdates] = await first_node.register_interest_in_coin(msg)
        # TODO validate state if received from untrusted peer
        assert coin_state is not None
        return coin_state.coin_states

    async def get_coins_with_puzzle_hash(self, puzzle_hash) -> List[CoinState]:
        assert self.wallet_state_manager is not None
        assert self.server is not None
        all_nodes = self.server.connection_by_type[NodeType.FULL_NODE]
        if len(all_nodes.keys()) == 0:
            raise ValueError("Not connected to the full node")
        first_node = list(all_nodes.values())[0]
        msg = wallet_protocol.RegisterForPhUpdates(puzzle_hash, uint32(0))
        coin_state: Optional[RespondToPhUpdates] = await first_node.register_interest_in_puzzle_hash(msg)
        assert coin_state is not None
        return coin_state.coin_states

    def is_trusted(self, peer):
        return self.server.is_trusted_peer(peer, self.config["trusted_peers"])

    async def state_update_received(self, request: wallet_protocol.CoinStateUpdate, peer: WSChiaConnection):
        assert self.wallet_state_manager is not None
        assert self.server is not None
        async with self.new_peak_lock:
            async with self.wallet_state_manager.lock:
                if self.is_trusted(peer):
                    await self.wallet_state_manager.new_coin_state(
                        request.items, peer, request.fork_height, request.height
                    )
                    await self.update_ui()
                else:
                    # Ignore state_update_received if untrusted, we'll sync from block messages where we check filter
                    for coin_state in request.items:
                        info = await self.wallet_state_manager.puzzle_store.wallet_info_for_puzzle_hash(
                            coin_state.coin.puzzle_hash
                        )
                        if coin_state.created_height is None or info is not None:
                            continue

                        # We need to check the hints and see if there is a new CAT sent to us, so we can create
                        # a new CAT wallet
                        wallet_id, wallet_type = await self.wallet_state_manager.fetch_parent_and_check_for_cat(
                            peer, coin_state
                        )

                        if wallet_id is not None:
                            # If there is a new wallet, check if we have this height already in the blockchain
                            if self.wallet_state_manager.blockchain.contains_height(request.height):
                                # If we do, complete the blocks
                                header_blocks: Optional[RespondHeaderBlocks] = await peer.request_header_blocks(
                                    wallet_protocol.RequestHeaderBlocks(
                                        request.height, self.wallet_state_manager.blockchain.get_peak_height()
                                    )
                                )
                                assert header_blocks is not None and isinstance(
                                    header_blocks, wallet_protocol.RespondHeaderBlocks
                                )
                                # re-check the block filter for any new addition /removals, for all of the blocks
                                # that have been added to the blockchain since this CAT was created
                                await self.complete_blocks(header_blocks.header_blocks, peer)

    def get_full_node_peer(self):
        nodes = self.server.get_full_node_connections()
        if len(nodes) > 0:
            return nodes[0]
        else:
            return None

    async def _periodically_check_full_node(self) -> None:
        tries = 0
        while not self._shut_down and tries < 5:
            if self.has_full_node():
                if self.wallet_state_manager is not None:
                    self.wallet_state_manager.state_changed("add_connection")
                break
            tries += 1
            await asyncio.sleep(self.config["peer_connect_interval"])

    def has_full_node(self) -> bool:
        if self.server is None:
            return False
        if "full_node_peer" in self.config:
            full_node_peer = PeerInfo(
                self.config["full_node_peer"]["host"],
                self.config["full_node_peer"]["port"],
            )
            peers = [c.get_peer_info() for c in self.server.get_full_node_connections()]
            # If full_node_peer is already an address, use it, otherwise
            # resolve it here.
            if full_node_peer.is_valid():
                full_node_resolved = full_node_peer
            else:
                full_node_resolved = PeerInfo(
                    get_host_addr(full_node_peer.host, self.config.get("prefer_ipv6")), full_node_peer.port
                )
            if full_node_peer in peers or full_node_resolved in peers:
                self.log.info(f"Will not attempt to connect to other nodes, already connected to {full_node_peer}")
                for connection in self.server.get_full_node_connections():
                    if (
                        connection.get_peer_info() != full_node_peer
                        and connection.get_peer_info() != full_node_resolved
                    ):
                        self.log.info(f"Closing unnecessary connection to {connection.get_peer_info()}.")
                        asyncio.create_task(connection.close())
                return True
        return False

    async def fetch_last_tx_from_peer(self, height: uint32, peer: WSChiaConnection) -> Optional[HeaderBlock]:
        request_height = height
        while True:
            if request_height == 0:
                return None
            request = wallet_protocol.RequestBlockHeader(request_height)
            response: Optional[RespondBlockHeader] = await peer.request_block_header(request)
            if response is not None and isinstance(response, RespondBlockHeader):
                if response.header_block.is_transaction_block:
                    return response.header_block
            else:
                break
            request_height = uint32(request_height - 1)
        return None

    async def get_timestamp_for_height(self, height: uint32) -> uint64:
        """
        Returns the timestamp for transaction block at h=height, if not transaction block, backtracks until it finds
        a transaction block
        """
        if height in self.height_to_time:
            return self.height_to_time[height]

        peer = self.get_full_node_peer()
        assert peer is not None
        curr_height: uint32 = height
        while True:
            request = wallet_protocol.RequestBlockHeader(curr_height)
            response: Optional[RespondBlockHeader] = await peer.request_block_header(request)
            if response is None or not isinstance(response, RespondBlockHeader):
                raise ValueError(f"Invalid response from {peer}, {response}")
            if response.header_block.foliage_transaction_block is not None:
                self.height_to_time[height] = response.header_block.foliage_transaction_block.timestamp
                return response.header_block.foliage_transaction_block.timestamp
            curr_height = uint32(curr_height - 1)

    async def new_peak_wallet(self, peak: wallet_protocol.NewPeakWallet, peer: WSChiaConnection):
        assert self.wallet_state_manager is not None
        assert self.server is not None
        async with self.new_peak_lock:
            if self.wallet_state_manager is None:
                # When logging out of wallet
                return
            if self.is_trusted(peer):
                async with self.wallet_state_manager.lock:
                    request = wallet_protocol.RequestBlockHeader(peak.height)
                    header_response: Optional[RespondBlockHeader] = await peer.request_block_header(request)
                    assert header_response is not None

                    last_tx: Optional[HeaderBlock] = await self.fetch_last_tx_from_peer(peak.height, peer)
                    latest_timestamp: Optional[uint64] = None
                    if last_tx is not None:
                        assert last_tx.foliage_transaction_block is not None
                        latest_timestamp = last_tx.foliage_transaction_block.timestamp

                    if peer.peer_node_id not in self.synced_peers:
                        await self.trusted_sync(peer)

                    await self.wallet_state_manager.blockchain.set_peak_block(
                        header_response.header_block, latest_timestamp
                    )

                    self.wallet_state_manager.state_changed("new_block")
                    self.wallet_state_manager.set_sync_mode(False)
            else:
                request = wallet_protocol.RequestBlockHeader(peak.height)
                response: Optional[RespondBlockHeader] = await peer.request_block_header(request)
                if response is None or not isinstance(response, RespondBlockHeader) or response.header_block is None:
                    self.log.debug(f"bad peak response from peer {response}, perhaps connection was closed")
                    return
                peak_block = response.header_block
                current_peak: Optional[HeaderBlock] = await self.wallet_state_manager.blockchain.get_peak_block()
                if current_peak is not None and peak_block.weight < current_peak.weight:
                    if peak_block.height < current_peak.height - 20:
                        await peer.close(120)
                    return

                # don't sync if full node is not synced it self, since we want to fully sync to a few peers
                if (
                    not response.header_block.is_transaction_block
                    and current_peak is not None
                    and peak_block.prev_header_hash == current_peak.header_hash
                ):
                    # This block is after our peak, so we don't need to check if node is synced
                    pass
                else:
                    if not response.header_block.is_transaction_block:
                        last_tx_block = await self.fetch_last_tx_from_peer(response.header_block.height, peer)
                    else:
                        last_tx_block = response.header_block

                    if last_tx_block is None:
                        return
                    assert last_tx_block is not None
                    assert last_tx_block.foliage_transaction_block is not None
                    if (
                        self.config["testing"] is False
                        and last_tx_block.foliage_transaction_block.timestamp < int(time.time()) - 600
                    ):
                        # Full node not synced, don't sync to it
                        self.log.info("Peer we connected to is not fully synced, dropping connection...")
                        await peer.close()
                        return

                long_sync_threshold = 100
                far_behind: bool = (
                    peak.height - self.wallet_state_manager.blockchain.get_peak_height() > long_sync_threshold
                )
                fork_point = -1
                if current_peak is not None:
                    # Force a long sync if it's a very deep reorg
                    try:
                        fork_point = find_fork_point_in_chain(
                            self.wallet_state_manager.blockchain, peak_block, current_peak
                        )
                        if peak.height - fork_point > long_sync_threshold:
                            far_behind = True
                    except KeyError:
                        # If we don't have the blocks to find fork point, it's a deep reorg
                        far_behind = True

                # check if claimed peak is heavier or same as our current peak
                # if we haven't synced fully to this peer sync again
                if (
                    peer.peer_node_id not in self.synced_peers or far_behind
                ) and peak.height >= self.constants.WEIGHT_PROOF_RECENT_BLOCKS:
                    syncing = False
                    if far_behind or len(self.synced_peers) == 0:
                        syncing = True
                        self.wallet_state_manager.set_sync_mode(True)
                    try:
                        (
                            valid_weight_proof,
                            weight_proof,
                            summaries,
                            block_records,
                        ) = await self.fetch_and_validate_the_weight_proof(peer, response.header_block)
                        if valid_weight_proof is False:
                            if syncing:
                                self.wallet_state_manager.set_sync_mode(False)
                            await peer.close()
                            return
                        assert weight_proof is not None
                        if syncing:
                            async with self.wallet_state_manager.lock:
                                await self.untrusted_sync_to_peer(peer, weight_proof, syncing, fork_point)
                        else:
                            await self.untrusted_sync_to_peer(peer, weight_proof, syncing, fork_point)
                        if (
                            self.wallet_state_manager.blockchain.synced_weight_proof is None
                            or weight_proof.recent_chain_data[-1].weight
                            > self.wallet_state_manager.blockchain.synced_weight_proof.recent_chain_data[-1].weight
                        ):
                            await self.wallet_state_manager.blockchain.new_weight_proof(weight_proof, block_records)

                        self.synced_peers.add(peer.peer_node_id)

                        self.wallet_state_manager.state_changed("new_block")
                        await self.update_ui()
                    except Exception:
                        if syncing:
                            self.wallet_state_manager.set_sync_mode(False)
                        tb = traceback.format_exc()
                        self.log.error(f"Error syncing to {peer.get_peer_info()} {tb}")
                        await peer.close()
                        return
                    if syncing:
                        self.wallet_state_manager.set_sync_mode(False)

                else:
                    if peer.peer_node_id not in self.synced_peers:
                        # Edge case, we still want to subscribe for all phs
                        # (Hints are not in filter)
                        await self.untrusted_subscribe_to_puzzle_hashes(peer, False, None, None)
                        self.synced_peers.add(peer.peer_node_id)
                    await self.wallet_short_sync_backtrack(peak_block, peer)
                    self.wallet_state_manager.set_sync_mode(False)
                    self.wallet_state_manager.state_changed("new_block")

        await self.wallet_state_manager.new_peak(peak)
        self._pending_tx_handler()

    async def wallet_short_sync_backtrack(self, header_block: HeaderBlock, peer):
        assert self.wallet_state_manager is not None

        top = header_block
        blocks = [top]
        # Fetch blocks backwards until we hit the one that we have,
        # then complete them with additions / removals going forward
        fork_height = 0
        if self.wallet_state_manager.blockchain.contains_block(header_block.prev_header_hash):
            fork_height = header_block.height - 1

        while not self.wallet_state_manager.blockchain.contains_block(top.prev_header_hash) and top.height > 0:
            request_prev = wallet_protocol.RequestBlockHeader(top.height - 1)
            response_prev: Optional[RespondBlockHeader] = await peer.request_block_header(request_prev)
            if response_prev is None or not isinstance(response_prev, RespondBlockHeader):
                raise RuntimeError("bad block header response from peer while syncing")
            prev_head = response_prev.header_block
            blocks.append(prev_head)
            top = prev_head
            fork_height = top.height - 1

        blocks.reverse()
        # Roll back coins and transactions
        await self.wallet_state_manager.reorg_rollback(fork_height)
        peak = await self.wallet_state_manager.blockchain.get_peak_block()
        if peak is not None:
            assert header_block.weight >= peak.weight
        for block in blocks:
            # Set blockchain to the latest peak
            res, err = await self.wallet_state_manager.blockchain.receive_block(block)
            if res == ReceiveBlockResult.INVALID_BLOCK:
                raise ValueError(err)

        # Add new coins and transactions
        await self.complete_blocks(blocks, peer)

    async def complete_blocks(self, header_blocks: List[HeaderBlock], peer: WSChiaConnection):
        if self.wallet_state_manager is None:
            return None
        all_outgoing_per_wallet: Dict[int, List[TransactionRecord]] = {}

        for block in header_blocks:
            if block.is_transaction_block:
                # Find additions and removals
                (additions, removals,) = await self.wallet_state_manager.get_filter_additions_removals(
                    block, block.transactions_filter, None
                )

                # Get Additions
                added_coins = await self.get_additions(peer, block, additions)
                if added_coins is None:
                    raise ValueError("Failed to fetch additions")

                # Get removals
                removed_coins = await self.get_removals(peer, block, added_coins, removals)
                if removed_coins is None:
                    raise ValueError("Failed to fetch removals")

                for added_coin in added_coins:
                    self.log.info(f"coin added {added_coin}")
                    wallet_info = await self.wallet_state_manager.get_wallet_id_for_puzzle_hash(added_coin.puzzle_hash)
                    if wallet_info is None:
                        continue
                    wallet_id, wallet_type = wallet_info
                    if wallet_id in all_outgoing_per_wallet:
                        all_outgoing = all_outgoing_per_wallet[wallet_id]
                    else:
                        all_outgoing = await self.wallet_state_manager.tx_store.get_all_transactions_for_wallet(
                            wallet_id
                        )
                        all_outgoing_per_wallet[wallet_id] = all_outgoing
                    derivation_index = await self.wallet_state_manager.puzzle_store.index_for_puzzle_hash(
                        added_coin.puzzle_hash
                    )
                    if derivation_index is not None:
                        await self.wallet_state_manager.puzzle_store.set_used_up_to(derivation_index, False)
                    await self.wallet_state_manager.coin_added(
                        added_coin, block.height, all_outgoing, wallet_id, wallet_type
                    )

                all_unconfirmed: List[
                    TransactionRecord
                ] = await self.wallet_state_manager.tx_store.get_all_unconfirmed()

                all_removed_coins = None
                trade_removals = await self.wallet_state_manager.trade_manager.get_coins_of_interest()

                for removed_coin in removed_coins:
                    self.log.info(f"coin removed {removed_coin}")
                    if removed_coin.name() in trade_removals:
                        await self.wallet_state_manager.trade_manager.coins_of_interest_farmed(
                            CoinState(removed_coin, block.height, None)  # `None` is a lie but it shouldn't matter
                        )
                    for unconfirmed_record in all_unconfirmed:
                        if removed_coin in unconfirmed_record.removals:
                            self.log.info(f"Setting tx_id: {unconfirmed_record.name} to confirmed")
                            await self.wallet_state_manager.tx_store.set_confirmed(
                                unconfirmed_record.name, block.height
                            )

                    record = await self.wallet_state_manager.coin_store.get_coin_record(removed_coin.name())
                    if record is None:
                        continue
                    await self.wallet_state_manager.coin_store.set_spent(removed_coin.name(), block.height)
                    removed_record = await self.wallet_state_manager.coin_store.get_coin_record(removed_coin.name())

                    if removed_record is not None and removed_record.wallet_type == WalletType.POOLING_WALLET:
                        if all_removed_coins is None:
                            all_removed_coins = await self.get_removals(peer, block, added_coins, removals, True)
                        pool_spend = await self.fetch_puzzle_solution(peer, block.height, removed_coin)
                        if len(pool_spend.additions()) > 0:
                            pool_added_coin = pool_spend.additions()[0]
                            await self.wallet_state_manager.coin_added(
                                pool_added_coin,
                                block.height,
                                [],
                                uint32(removed_record.wallet_id),
                                removed_record.wallet_type,
                            )
                            pool_wallet = self.wallet_state_manager.wallets[uint32(removed_record.wallet_id)]
                            await pool_wallet.apply_state_transitions(pool_spend, block.height)
                            assert all_removed_coins is not None
                            if pool_added_coin in all_removed_coins:
                                pool_spend_2 = await self.fetch_puzzle_solution(peer, block.height, pool_added_coin)
                                if len(pool_spend_2.additions()) > 0:
                                    pool_added_coin_2 = pool_spend_2.additions()[0]
                                    await self.wallet_state_manager.coin_added(
                                        pool_added_coin_2,
                                        block.height,
                                        [],
                                        uint32(removed_record.wallet_id),
                                        removed_record.wallet_type,
                                    )
                                    pool_wallet = self.wallet_state_manager.wallets[uint32(removed_record.wallet_id)]
                                    await pool_wallet.apply_state_transitions(pool_spend_2, block.height)

                    # Check if we have created a pool wallet
                    children: List[CoinState] = await self.fetch_children(peer, removed_coin.name(), None)
                    for child in children:
                        if child.coin.puzzle_hash != SINGLETON_LAUNCHER_HASH:
                            continue
                        if await self.wallet_state_manager.have_a_pool_wallet_with_launched_id(child.coin.name()):
                            continue
                        if child.spent_height is None:
                            continue

                        launcher_spend: CoinSpend = await self.fetch_puzzle_solution(peer, block.height, child.coin)
                        pool_state = None
                        try:
                            pool_state = solution_to_pool_state(launcher_spend)
<<<<<<< HEAD
                            assert pool_state is not None
                        except AssertionError as e:
                            self.log.debug(f"Not a pool wallet launcher {e}")
                            continue
=======
                        except Exception as e:
                            self.log.debug(f"Not a pool wallet launcher {e}")
                            continue
                        assert pool_state is not None
>>>>>>> 7cc17285
                        assert child.spent_height is not None
                        pool_wallet = await PoolWallet.create(
                            self.wallet_state_manager,
                            self.wallet_state_manager.main_wallet,
                            child.coin.name(),
                            [launcher_spend],
                            child.spent_height,
                            False,
                            "pool_wallet",
                        )
                        await pool_wallet.apply_state_transitions(launcher_spend, block.height)
                        pool_added_coin = launcher_spend.additions()[0]
                        await self.wallet_state_manager.coin_added(
                            pool_added_coin,
                            block.height,
                            [],
                            uint32(pool_wallet.wallet_id),
                            WalletType(pool_wallet.type()),
                        )

        await self.update_ui()

    async def update_ui(self):
        for wallet_id, wallet in self.wallet_state_manager.wallets.items():
            self.wallet_state_manager.state_changed("coin_removed", wallet_id)
            self.wallet_state_manager.state_changed("coin_added", wallet_id)

    async def get_additions(
        self, peer: WSChiaConnection, block_i, additions: Optional[List[bytes32]], get_all_additions: bool = False
    ) -> Optional[List[Coin]]:
        if (additions is not None and len(additions) > 0) or get_all_additions:
            if get_all_additions:
                additions = None
            additions_request = RequestAdditions(block_i.height, block_i.header_hash, additions)
            additions_res: Optional[Union[RespondAdditions, RejectAdditionsRequest]] = await peer.request_additions(
                additions_request
            )
            if additions_res is None:
                await peer.close()
                return None
            elif isinstance(additions_res, RespondAdditions):
                validated = validate_additions(
                    additions_res.coins,
                    additions_res.proofs,
                    block_i.foliage_transaction_block.additions_root,
                )
                if not validated:
                    await peer.close()
                    return None
                added_coins = []
                for ph_coins in additions_res.coins:
                    ph, coins = ph_coins
                    added_coins.extend(coins)
                return added_coins
            elif isinstance(additions_res, RejectRemovalsRequest):
                await peer.close()
                return None
            return None
        else:
            return []  # No added coins

    async def get_removals(
        self, peer: WSChiaConnection, block_i, additions, removals, request_all_removals=False
    ) -> Optional[List[Coin]]:
        assert self.wallet_state_manager is not None
        # Check if we need all removals
        for coin in additions:
            puzzle_store = self.wallet_state_manager.puzzle_store
            record_info: Optional[DerivationRecord] = await puzzle_store.get_derivation_record_for_puzzle_hash(
                coin.puzzle_hash
            )
            if record_info is not None and record_info.wallet_type == WalletType.CAT:
                request_all_removals = True
                break
            if record_info is not None and record_info.wallet_type == WalletType.DISTRIBUTED_ID:
                request_all_removals = True
                break
        if len(removals) > 0 or request_all_removals:
            if request_all_removals:
                removals_request = wallet_protocol.RequestRemovals(block_i.height, block_i.header_hash, None)
            else:
                removals_request = wallet_protocol.RequestRemovals(block_i.height, block_i.header_hash, removals)
            removals_res: Optional[Union[RespondRemovals, RejectRemovalsRequest]] = await peer.request_removals(
                removals_request
            )
            if removals_res is None:
                return None
            elif isinstance(removals_res, RespondRemovals):
                validated = validate_removals(
                    removals_res.coins,
                    removals_res.proofs,
                    block_i.foliage_transaction_block.removals_root,
                )
                if validated is False:
                    await peer.close()
                    return None
                removed_coins = []
                for _, coins_l in removals_res.coins:
                    if coins_l is not None:
                        removed_coins.append(coins_l)

                return removed_coins
            elif isinstance(removals_res, RejectRemovalsRequest):
                return None
            else:
                return None

        else:
            return []

    async def fetch_and_validate_the_weight_proof(
        self, peer: WSChiaConnection, peak: HeaderBlock
    ) -> Tuple[bool, Optional[WeightProof], List[SubEpochSummary], List[BlockRecord]]:
        assert self.wallet_state_manager is not None
        assert self.wallet_state_manager.weight_proof_handler is not None

        weight_request = RequestProofOfWeight(peak.height, peak.header_hash)
        weight_proof_response: RespondProofOfWeight = await peer.request_proof_of_weight(weight_request, timeout=60)

        if weight_proof_response is None:
            return False, None, [], []
        start_validation = time.time()

        weight_proof = weight_proof_response.wp

        if weight_proof.recent_chain_data[-1].reward_chain_block.height != peak.height:
            return False, None, [], []
        if weight_proof.recent_chain_data[-1].reward_chain_block.weight != peak.weight:
            return False, None, [], []

        if weight_proof.get_hash() in self.valid_wp_cache:
            valid, fork_point, summaries, block_records = self.valid_wp_cache[weight_proof.get_hash()]
        else:
            start_validation = time.time()
            (
                valid,
                fork_point,
                summaries,
                block_records,
            ) = await self.wallet_state_manager.weight_proof_handler.validate_weight_proof(weight_proof)
            if valid:
                self.valid_wp_cache[weight_proof.get_hash()] = valid, fork_point, summaries, block_records

        end_validation = time.time()
        self.log.info(f"It took {end_validation - start_validation} time to validate the weight proof")
        return valid, weight_proof, summaries, block_records

    async def get_puzzle_hashes_to_subscribe(self) -> List[bytes32]:
        assert self.wallet_state_manager is not None
        all_puzzle_hashes = list(await self.wallet_state_manager.puzzle_store.get_all_puzzle_hashes())
        # Get all phs from interested store
        interested_puzzle_hashes = [
            t[0] for t in await self.wallet_state_manager.interested_store.get_interested_puzzle_hashes()
        ]
        all_puzzle_hashes.extend(interested_puzzle_hashes)
        return all_puzzle_hashes

    async def untrusted_subscribe_to_puzzle_hashes(
        self,
        peer: WSChiaConnection,
        save_state: bool,
        peer_request_cache: Optional[PeerRequestCache],
        weight_proof: Optional[WeightProof],
    ):
        assert self.wallet_state_manager is not None
        already_checked = set()
        continue_while = True
        while continue_while:
            all_puzzle_hashes = await self.get_puzzle_hashes_to_subscribe()
            to_check = []
            for ph in all_puzzle_hashes:
                if ph in already_checked:
                    continue
                else:
                    to_check.append(ph)
                    already_checked.add(ph)
                    if len(to_check) == 1000:
                        break
            msg = wallet_protocol.RegisterForPhUpdates(to_check, uint32(0))
            all_state: Optional[RespondToPhUpdates] = await peer.register_interest_in_puzzle_hash(msg)
            assert all_state is not None

            if save_state:
                assert weight_proof is not None
                assert peer_request_cache is not None
                validated_state = await self.validate_received_state_from_peer(
                    all_state.coin_states, peer, weight_proof, peer_request_cache, False
                )
                await self.wallet_state_manager.new_coin_state(validated_state, peer, weight_proof=weight_proof)

            # Check if new puzzle hashed have been created
            check_again = await self.get_puzzle_hashes_to_subscribe()

            continue_while = False
            for ph in check_again:
                if ph not in already_checked:
                    continue_while = True
                    break

    async def untrusted_sync_to_peer(
        self, peer: WSChiaConnection, weight_proof: WeightProof, syncing: bool, fork_height: int
    ):
        assert self.wallet_state_manager is not None
        # If new weight proof is higher than the old one, rollback to the fork point and than apply new coin_states
        if fork_height == -1:
            wp_fork_point = self.wallet_state_manager.weight_proof_handler.get_fork_point(
                old_wp=self.wallet_state_manager.blockchain.synced_weight_proof, new_wp=weight_proof
            )
            # Extra conservative
            fork_height = max(0, wp_fork_point - 10)
        self.log.info(f"Starting untrusted sync to: {peer.get_peer_info()}, syncing: {syncing}, fork at: {fork_height}")
        if syncing:
            self.log.info(f"Rollback for {fork_height}")
            await self.wallet_state_manager.reorg_rollback(fork_height)

        start_time: float = time.time()
        peer_request_cache: PeerRequestCache = PeerRequestCache()
        self.untrusted_caches[peer.peer_node_id] = peer_request_cache
        # Always sync fully from untrusted
        # Get state for puzzle hashes
        self.log.debug("Start untrusted_subscribe_to_puzzle_hashes  ")
        await self.untrusted_subscribe_to_puzzle_hashes(peer, True, peer_request_cache, weight_proof)
        self.log.debug("End untrusted_subscribe_to_puzzle_hashes  ")

        checked_call_coins = False
        checked_coins: Set[bytes32] = set()
        while not checked_call_coins:
            # Get state for coins ids
            all_coins = await self.wallet_state_manager.coin_store.get_coins_to_check(uint32(0))
            all_coin_names = [coin_record.name() for coin_record in all_coins]
            removed_dict = await self.wallet_state_manager.trade_manager.get_coins_of_interest()
            all_coin_names.extend(removed_dict.keys())

            to_check: List[bytes32] = []
            for coin_name in all_coin_names:
                if coin_name in checked_coins:
                    continue
                else:
                    to_check.append(coin_name)
                    checked_coins.add(coin_name)
                    if len(to_check) == 1000:
                        break

            msg1 = wallet_protocol.RegisterForCoinUpdates(to_check, uint32(0))
            new_state: Optional[RespondToCoinUpdates] = await peer.register_interest_in_coin(msg1)

            assert new_state is not None
            if syncing:
                # If syncing, completely change over to this peer's information
                coin_state_before_fork: List[CoinState] = new_state.coin_states
            else:
                # Otherwise, we only want to apply changes before the fork point, since we are synced to another peer
                # We are just validating that there is no missing information
                coin_state_before_fork = []
                for coin_state_entry in new_state.coin_states:
                    if coin_state_entry.spent_height is not None:
                        if coin_state_entry.spent_height <= fork_height:
                            coin_state_before_fork.append(coin_state_entry)
                    elif coin_state_entry.created_height is not None:
                        if coin_state_entry.created_height <= fork_height:
                            coin_state_before_fork.append(coin_state_entry)

            validated_state = await self.validate_received_state_from_peer(
                coin_state_before_fork, peer, weight_proof, peer_request_cache, False
            )
            # Apply validated state
            await self.wallet_state_manager.new_coin_state(validated_state, peer, weight_proof=weight_proof)

            all_coins = await self.wallet_state_manager.coin_store.get_coins_to_check(uint32(0))
            all_coin_names = [coin_record.name() for coin_record in all_coins]
            removed_dict = await self.wallet_state_manager.trade_manager.get_coins_of_interest()
            all_coin_names.extend(removed_dict.keys())

            checked_call_coins = True
            for coin_name in all_coin_names:
                if coin_name not in checked_coins:
                    checked_call_coins = False
                    break

        end_time = time.time()
        duration = end_time - start_time
        self.log.info(f"Sync duration was: {duration}")

    async def validate_received_state_from_peer(
        self,
        coin_states: List[CoinState],
        peer,
        weight_proof: WeightProof,
        peer_request_cache: PeerRequestCache,
        return_old_state: bool,
    ) -> List[CoinState]:
        """
        Returns all state that is valid and included in the blockchain proved by the weight proof. If return_old_states
        is False, only new states that are not in the coin_store are returned.
        """
        assert self.wallet_state_manager is not None
        all_validated_states = []
        total = len(coin_states)
        for coin_idx, coin_state in enumerate(coin_states):
            looked_up_coin: Optional[WalletCoinRecord] = await self.wallet_state_manager.coin_store.get_coin_record(
                coin_state.coin.name()
            )
            if (
                looked_up_coin is not None
                and coin_state.created_height is not None
                and looked_up_coin.confirmed_block_height == coin_state.created_height
            ):
                if looked_up_coin.spent:
                    if looked_up_coin.spent_block_height == coin_state.spent_height:
                        # Both are spent and created at same height, no need to validate
                        if return_old_state:
                            all_validated_states.append(coin_state)
                        continue
                else:
                    if coin_state.spent_height is None:
                        # Both are not spent, no need to validate
                        if return_old_state:
                            all_validated_states.append(coin_state)
                        continue
            if coin_state.get_hash() in peer_request_cache.states_validated:
                all_validated_states.append(coin_state)
                continue
            self.log.info(f"Validating {coin_idx + 1} of {total}")
            spent_height = coin_state.spent_height
            confirmed_height = coin_state.created_height

            current = await self.wallet_state_manager.coin_store.get_coin_record(coin_state.coin.name())
            # if remote state is same as current local state we skip validation

            # CoinRecord unspent = height 0, coin state = None. We adjust for comparison bellow
            current_spent_height = None
            if current is not None and current.spent_block_height != 0:
                current_spent_height = current.spent_block_height

            # It's possible that new state has been added before we finished validating weight proof
            # We'll just ignore it here, backward sync will pick it up
            wp_tip_height = weight_proof.recent_chain_data[-1].height
            if (confirmed_height is not None and confirmed_height > wp_tip_height) or (
                spent_height is not None and spent_height > wp_tip_height
            ):
                continue
            elif (
                current is not None
                and current_spent_height == spent_height
                and current.confirmed_block_height == confirmed_height
            ):
                all_validated_states.append(coin_state)
                continue
            else:
                # Full info validation
                if confirmed_height is None:
                    # We shouldn't receive state for non-existing coin unless we specifically ask for it
                    peer.close(9999)
                    raise ValueError("Should not receive state for non-existing coin")

                self.log.debug(f"Validating state: {coin_state}")
                # request header block for created height
                if confirmed_height in peer_request_cache.blocks:
                    state_block: HeaderBlock = peer_request_cache.blocks[confirmed_height]
                else:
                    request = RequestHeaderBlocks(confirmed_height, confirmed_height)
                    res = await peer.request_header_blocks(request)
                    state_block = res.header_blocks[0]
                    peer_request_cache.blocks[confirmed_height] = state_block

                # get proof of inclusion
                assert state_block.foliage_transaction_block is not None
                validate_additions_result = await request_and_validate_additions(
                    peer,
                    state_block.height,
                    state_block.header_hash,
                    coin_state.coin.puzzle_hash,
                    state_block.foliage_transaction_block.additions_root,
                )

                if validate_additions_result is False:
                    peer.close(9999)
                    raise ValueError(f"Addition did not validate: {state_block}, {coin_state}")

                # get blocks on top of this block

                validated = await self.validate_state(weight_proof, state_block, peer, peer_request_cache)
                if not validated:
                    raise ValueError("Validation failed")

                if spent_height is None and current is not None and current.spent_block_height != 0:
                    # Peer is telling us that coin that was previously known to be spent is not spent anymore
                    # Check old state
                    if spent_height in peer_request_cache.blocks:
                        spent_state_block: HeaderBlock = peer_request_cache.blocks[current.spent_block_height]
                    else:
                        request = RequestHeaderBlocks(current.spent_block_height, current.spent_block_height)
                        res = await peer.request_header_blocks(request)
                        spent_state_block = res.header_blocks[0]
                        assert spent_state_block.height == current.spent_block_height
                        peer_request_cache.blocks[current.spent_block_height] = spent_state_block
                    assert spent_state_block.foliage_transaction_block is not None
                    validate_removals_result: bool = await request_and_validate_removals(
                        peer,
                        current.spent_block_height,
                        spent_state_block.header_hash,
                        coin_state.coin.name(),
                        spent_state_block.foliage_transaction_block.removals_root,
                    )
                    if validate_removals_result is False:
                        peer.close(9999)
                        raise ValueError("Validation failed")
                    validated = await self.validate_state(weight_proof, spent_state_block, peer, peer_request_cache)
                    if not validated:
                        raise ValueError("Validation failed")

                if spent_height is not None:
                    # request header block for created height
                    if spent_height in peer_request_cache.blocks:
                        spent_state_block = peer_request_cache.blocks[spent_height]
                    else:
                        request = RequestHeaderBlocks(spent_height, spent_height)
                        res = await peer.request_header_blocks(request)
                        spent_state_block = res.header_blocks[0]
                        assert spent_state_block.height == spent_height
                        peer_request_cache.blocks[spent_height] = spent_state_block
                    assert spent_state_block.foliage_transaction_block is not None
                    validate_removals_result = await request_and_validate_removals(
                        peer,
                        spent_state_block.height,
                        spent_state_block.header_hash,
                        coin_state.coin.name(),
                        spent_state_block.foliage_transaction_block.removals_root,
                    )
                    if validate_removals_result is False:
                        peer.close(9999)
                        raise ValueError(f"Removals did not validate {spent_state_block}, {coin_state}")
                    validated = await self.validate_state(weight_proof, spent_state_block, peer, peer_request_cache)
                    if not validated:
                        raise ValueError("Validation failed")
                all_validated_states.append(coin_state)
            peer_request_cache.states_validated[coin_state.get_hash()] = coin_state
        return all_validated_states

    async def validate_state(
        self, weight_proof: WeightProof, block: HeaderBlock, peer, peer_request_cache: PeerRequestCache
    ) -> bool:
        assert self.wallet_state_manager is not None

        if block.height >= weight_proof.recent_chain_data[0].height:
            # this was already validated as part of the wp validation
            index = block.height - weight_proof.recent_chain_data[0].height
            if weight_proof.recent_chain_data[index].header_hash != block.header_hash:
                self.log.error("Failed validation 1")
                return False
            return True
        else:
            start = block.height + 1
            compare_to_recent = False
            current_ses: Optional[SubEpochData] = None
            inserted: Optional[SubEpochData] = None
            first_height_recent = weight_proof.recent_chain_data[0].height
            if start > first_height_recent - 1000:
                compare_to_recent = True
                end = first_height_recent
            else:
                request = RequestSESInfo(block.height, block.height + 32)
                if request.get_hash() in peer_request_cache.ses_requests:
                    res_ses: RespondSESInfo = peer_request_cache.ses_requests[request.get_hash()]
                else:
                    res_ses = await peer.request_ses_hashes(request)
                ses_0 = res_ses.reward_chain_hash[0]
                last_height = res_ses.heights[0][-1]  # Last height in sub epoch
                end = last_height
                for idx, ses in enumerate(weight_proof.sub_epochs):
                    if idx > len(weight_proof.sub_epochs) - 3:
                        break
                    if ses.reward_chain_hash == ses_0:
                        current_ses = ses
                        inserted = weight_proof.sub_epochs[idx + 2]
                        break
                if current_ses is None:
                    self.log.error("Failed validation 2")
                    return False

            blocks = []

            for i in range(start - (start % 32), end + 1, 32):
                request_start = min(uint32(i), end)
                request_end = min(uint32(i + 31), end)
                request_h_response = RequestHeaderBlocks(request_start, request_end)
                if request_h_response.get_hash() in peer_request_cache.block_requests:
                    res_h_blocks: RespondHeaderBlocks = peer_request_cache.block_requests[request_h_response.get_hash()]
                else:
                    res_h_blocks = await peer.request_header_blocks(request_h_response)
                    peer_request_cache.block_requests[request_h_response.get_hash()] = res_h_blocks
                self.log.info(f"Fetching blocks: {request_start} - {request_end}")
                blocks.extend([bl for bl in res_h_blocks.header_blocks if bl.height >= start])

            if compare_to_recent and weight_proof.recent_chain_data[0].header_hash != blocks[-1].header_hash:
                self.log.error("Failed validation 3")
                return False

            reversed_blocks = blocks.copy()
            reversed_blocks.reverse()

            if not compare_to_recent:
                last = reversed_blocks[0].finished_sub_slots[-1].reward_chain.get_hash()
                if inserted is None or last != inserted.reward_chain_hash:
                    self.log.error("Failed validation 4")
                    return False

            for idx, en_block in enumerate(reversed_blocks):
                if idx == len(reversed_blocks) - 1:
                    next_block_rc_hash = block.reward_chain_block.get_hash()
                    prev_hash = block.header_hash
                else:
                    next_block_rc_hash = reversed_blocks[idx + 1].reward_chain_block.get_hash()
                    prev_hash = reversed_blocks[idx + 1].header_hash

                if not en_block.prev_header_hash == prev_hash:
                    self.log.error("Failed validation 5")
                    return False

                if len(en_block.finished_sub_slots) > 0:
                    #  What to do here
                    reversed_slots = en_block.finished_sub_slots.copy()
                    reversed_slots.reverse()
                    for slot_idx, slot in enumerate(reversed_slots[:-1]):
                        hash_val = reversed_slots[slot_idx + 1].reward_chain.get_hash()
                        if not hash_val == slot.reward_chain.end_of_slot_vdf.challenge:
                            self.log.error("Failed validation 6")
                            return False
                    if not next_block_rc_hash == reversed_slots[-1].reward_chain.end_of_slot_vdf.challenge:
                        self.log.error("Failed validation 7")
                        return False
                else:
                    if not next_block_rc_hash == en_block.reward_chain_block.reward_chain_ip_vdf.challenge:
                        self.log.error("Failed validation 8")
                        return False

                if idx > len(reversed_blocks) - 50:
                    if not AugSchemeMPL.verify(
                        en_block.reward_chain_block.proof_of_space.plot_public_key,
                        en_block.foliage.foliage_block_data.get_hash(),
                        en_block.foliage.foliage_block_data_signature,
                    ):
                        self.log.error("Failed validation 9")
                        return False
            return True

    async def fetch_puzzle_solution(self, peer, height: uint32, coin: Coin) -> CoinSpend:
        solution_response = await peer.request_puzzle_solution(
            wallet_protocol.RequestPuzzleSolution(coin.name(), height)
        )
        if solution_response is None or not isinstance(solution_response, wallet_protocol.RespondPuzzleSolution):
            raise ValueError(f"Was not able to obtain solution {solution_response}")
        assert solution_response.response.puzzle.get_tree_hash() == coin.puzzle_hash
        assert solution_response.response.coin_name == coin.name()

        return CoinSpend(
            coin,
            solution_response.response.puzzle.to_serialized_program(),
            solution_response.response.solution.to_serialized_program(),
        )

    async def fetch_children_and_validate(
        self, peer, coin_name, weight_proof: Optional[WeightProof]
    ) -> List[CoinState]:
        response: Optional[wallet_protocol.RespondChildren] = await peer.request_children(
            wallet_protocol.RequestChildren(coin_name)
        )
        if response is None or not isinstance(response, wallet_protocol.RespondChildren):
            raise ValueError(f"Was not able to obtain children {response}")
        if not self.is_trusted(peer):
            if peer.peer_node_id in self.untrusted_caches:
                request_cache = self.untrusted_caches[peer.peer_node_id]
            else:
                request_cache = PeerRequestCache()
            assert weight_proof is not None
            validated_states = await self.validate_received_state_from_peer(
                response.coin_states, peer, weight_proof, request_cache, True
            )
            return validated_states

        return response.coin_states

    async def fetch_children(self, peer, coin_name, weight_proof: Optional[WeightProof]) -> List[CoinState]:
        response: Optional[wallet_protocol.RespondChildren] = await peer.request_children(
            wallet_protocol.RequestChildren(coin_name)
        )
        if response is None or not isinstance(response, wallet_protocol.RespondChildren):
            raise ValueError(f"Was not able to obtain children {response}")

        return response.coin_states<|MERGE_RESOLUTION|>--- conflicted
+++ resolved
@@ -57,11 +57,7 @@
 from chia.util.byte_types import hexstr_to_bytes
 from chia.util.config import WALLET_PEERS_PATH_KEY_DEPRECATED
 from chia.util.ints import uint32, uint64
-<<<<<<< HEAD
-from chia.util.keychain import KeyringIsLocked
-=======
 from chia.util.keychain import KeyringIsLocked, Keychain
->>>>>>> 7cc17285
 from chia.util.network import get_host_addr
 from chia.util.path import mkdir, path_from_root
 from chia.wallet.derivation_record import DerivationRecord
@@ -915,17 +911,10 @@
                         pool_state = None
                         try:
                             pool_state = solution_to_pool_state(launcher_spend)
-<<<<<<< HEAD
                             assert pool_state is not None
                         except AssertionError as e:
                             self.log.debug(f"Not a pool wallet launcher {e}")
                             continue
-=======
-                        except Exception as e:
-                            self.log.debug(f"Not a pool wallet launcher {e}")
-                            continue
-                        assert pool_state is not None
->>>>>>> 7cc17285
                         assert child.spent_height is not None
                         pool_wallet = await PoolWallet.create(
                             self.wallet_state_manager,
