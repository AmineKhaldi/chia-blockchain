--- conflicted
+++ resolved
@@ -36,25 +36,6 @@
 random.seed(123456789)
 
 
-<<<<<<< HEAD
-def rand_class_group_element() -> ClassgroupElement:
-    return ClassgroupElement(rand_bytes(100))
-
-
-def rand_vdf() -> VDFInfo:
-    return VDFInfo(rand_hash(), uint64(random.randint(100000, 1000000000)), rand_class_group_element())
-
-
-def rand_vdf_proof() -> VDFProof:
-    return VDFProof(
-        uint8(1),  # witness_type
-        rand_hash(),  # witness
-        bool(random.randint(0, 1)),  # normalized_to_identity
-    )
-
-
-=======
->>>>>>> f6e479cc
 with open("clvm_generator.bin", "rb") as f:
     clvm_generator = f.read()
 
