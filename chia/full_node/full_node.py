--- conflicted
+++ resolved
@@ -102,11 +102,7 @@
     _blockchain_lock_ultra_priority: LockClient
     _blockchain_lock_high_priority: LockClient
     _blockchain_lock_low_priority: LockClient
-<<<<<<< HEAD
     _transaction_task_pool: WorkerPool
-=======
-    _transaction_queue_task: Optional[asyncio.Task]
->>>>>>> f8a6c54e
 
     def __init__(
         self,
@@ -726,25 +722,16 @@
             asyncio.create_task(self.full_node_peers.close())
         if self.uncompact_task is not None:
             self.uncompact_task.cancel()
-<<<<<<< HEAD
-        self._blockchain_lock_queue.close()
+        if hasattr(self, "_blockchain_lock_queue"):
+            self._blockchain_lock_queue.close()
+        cancel_task_safe(task=self._sync_task, log=self.log)
 
     async def _await_closed(self):
-        cancel_task_safe(self._sync_task, self.log)
         if self._transaction_pool_task is not None:
             try:
                 await self._transaction_pool_task
             except asyncio.CancelledError:
                 pass
-=======
-        if self._transaction_queue_task is not None:
-            self._transaction_queue_task.cancel()
-        if hasattr(self, "_blockchain_lock_queue"):
-            self._blockchain_lock_queue.close()
-        cancel_task_safe(task=self._sync_task, log=self.log)
-
-    async def _await_closed(self):
->>>>>>> f8a6c54e
         for task_id, task in list(self.full_node_store.tx_fetch_tasks.items()):
             cancel_task_safe(task, self.log)
         await self.connection.close()
